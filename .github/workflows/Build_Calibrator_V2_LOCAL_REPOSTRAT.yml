--- conflicted
+++ resolved
@@ -1,83 +1,103 @@
-name: Build_Calibrator_V2_LOCAL_REPOSTRAT
-on:
-  workflow_dispatch:
-    inputs:
-      USE_PREDS_FROM:
-        description: Optional outdir to read preds_test.csv (e.g. out/A)
-        default: ""
-        required: false
-        type: string
-env:
-  DATA_ZIP: ETHUSDT_1min_2020_2025.zip
-  CALIB_JSON: conf/calibrator_isotonic.json
-  CALIB_PY_CAND1: conf/isotonic_calibrator_v2.py
-  CALIB_PY_CAND2: tools/isotonic_calibrator_v2.py
-jobs:
-  build:
-    runs-on: ubuntu-latest
-    steps:
-      - uses: actions/checkout@08c6903cd8c0fde910a37f88322edcfb5dd907a8
-      - uses: actions/setup-python@v5
-        with:
-          python-version: '3.11'
-
-      - name: Prepare data and pick CSV (when building from CSV)
-        if: ${{ inputs.USE_PREDS_FROM == '' }}
-        shell: bash
-        run: |
-          set -e
-          rm -rf data || true
-          [ -f "$DATA_ZIP" ] && unzip -q -o "$DATA_ZIP" -d data || true
-          [ -d data ] || { echo "::error::No data found and USE_PREDS_FROM not set"; exit 1; }
-          find data -type f -name '*.zip' -print0 | while IFS= read -r -d '' z; do d=`dirname "$z"`; unzip -q -o "$z" -d "$d" || true; rm -f "$z" || true; done
-          find data -type f -name '*.csv.gz' -print0 | xargs -0 -I{} sh -c 'gzip -df "{}" || true'
-          csv="$(find data -type f -name '*.csv' | sort | head -n1)"
-          if [ -z "$csv" ]; then echo "::error::No CSV files under data/"; exit 1; fi
-          rel="${csv#data/}"
-          echo "DATA_ROOT=data" >> "$GITHUB_ENV"
-          echo "CSV_PATTERN=$rel" >> "$GITHUB_ENV"
-          echo "::notice::Selected CSV_PATTERN $rel"
-
-      - name: Locate calibrator script
-        shell: bash
-        run: |
-          set -e
-          if   [ -f "$CALIB_PY_CAND1" ]; then echo "CALIB_PY=$CALIB_PY_CAND1" >> "$GITHUB_ENV"; echo "Using $CALIB_PY_CAND1"
-          elif [ -f "$CALIB_PY_CAND2" ]; then echo "CALIB_PY=$CALIB_PY_CAND2" >> "$GITHUB_ENV"; echo "Using $CALIB_PY_CAND2"
-          else echo "::error::isotonic_calibrator_v2.py not found (conf/ or tools/)"; exit 1; fi
-
-      - name: Install deps
-        shell: bash
-        run: |
-          set -e
-          python -m pip install --upgrade pip
-<<<<<<< HEAD
-          python -m pip install --prefer-binary -r requirements.txt
-=======
-          python -m pip install -r requirements.txt
->>>>>>> b268bf12
-
-      - name: Build calibrator JSON or bins
-        shell: bash
-        run: |
-          set -e
-          if python -c "import sklearn" 2>/dev/null; then
-            if [ -n "${{ inputs.USE_PREDS_FROM }}" ]; then
-              python "$CALIB_PY" fit --from-outdir "${{ inputs.USE_PREDS_FROM }}" --out "$CALIB_JSON"
-            else
-              python "$CALIB_PY" make-samples --data-root "$DATA_ROOT" --csv-glob "$CSV_PATTERN" --horizon 30 --tp-bps 38 --sl-bps 22 --out out/calib_samples.csv
-              python "$CALIB_PY" fit --samples out/calib_samples.csv --out "$CALIB_JSON"
-            fi
-            [ -f "$CALIB_JSON" ] || { echo "::error::calibrator JSON missing"; exit 1; }
-          else
-            src="${{ inputs.USE_PREDS_FROM }}"; [ -z "$src" ] && src="out"
-            python tools/fit_calibrator_bins.py --preds "$src/preds_test.csv" --out conf/calibrator_bins.json
-          fi
-
-      - uses: actions/upload-artifact@ea165f8d65b6e75b540449e92b4886f43607fa02
-        with:
-          name: calibrator_repo_${{ github.run_id }}
-          path: |
-            ${{ env.CALIB_JSON }}
-            out/calib_samples.csv
-          if-no-files-found: ignore+ (cd "$(git rev-parse --show-toplevel)" && git apply --3way <<'EOF' 
+diff --git a/.github/workflows/Build_Calibrator_V2_LOCAL_REPOSTRAT.yml b/.github/workflows/Build_Calibrator_V2_LOCAL_REPOSTRAT.yml
+index 9c5a50c573d8c3609ad60a6c1cc7bf7f1b586228..18b40ac3d9408915fb19ed648ac0baa24889e1c7 100644
+--- a/.github/workflows/Build_Calibrator_V2_LOCAL_REPOSTRAT.yml
++++ b/.github/workflows/Build_Calibrator_V2_LOCAL_REPOSTRAT.yml
+@@ -1,80 +1,79 @@
+ name: Build_Calibrator_V2_LOCAL_REPOSTRAT
+ on:
+   workflow_dispatch:
+     inputs:
+       USE_PREDS_FROM:
+         description: Optional outdir to read preds_test.csv (e.g. out/A)
+         default: ""
+         required: false
+         type: string
+-      PY:
+-        description: Python version
+-        default: "3.11"
+-        required: true
+-        type: choice
+-        options: ["3.11","3.10"]
+ env:
+   DATA_ZIP: ETHUSDT_1min_2020_2025.zip
+   CALIB_JSON: conf/calibrator_isotonic.json
+   CALIB_PY_CAND1: conf/isotonic_calibrator_v2.py
+   CALIB_PY_CAND2: tools/isotonic_calibrator_v2.py
+ jobs:
+   build:
+     runs-on: ubuntu-latest
+     steps:
+       - uses: actions/checkout@08c6903cd8c0fde910a37f88322edcfb5dd907a8
+-      - uses: actions/setup-python@a26af69be951a213d495a4c3e4e4022e16d87065
++      - uses: actions/setup-python@v5
+         with:
+-          python-version: ${{ inputs.PY }}
++          python-version: '3.11'
+ 
+       - name: Prepare data and pick CSV (when building from CSV)
+         if: ${{ inputs.USE_PREDS_FROM == '' }}
+         shell: bash
+         run: |
+           set -e
+           rm -rf data || true
+           [ -f "$DATA_ZIP" ] && unzip -q -o "$DATA_ZIP" -d data || true
+           [ -d data ] || { echo "::error::No data found and USE_PREDS_FROM not set"; exit 1; }
+           find data -type f -name '*.zip' -print0 | while IFS= read -r -d '' z; do d=`dirname "$z"`; unzip -q -o "$z" -d "$d" || true; rm -f "$z" || true; done
+           find data -type f -name '*.csv.gz' -print0 | xargs -0 -I{} sh -c 'gzip -df "{}" || true'
+           csv="$(find data -type f -name '*.csv' | sort | head -n1)"
+           if [ -z "$csv" ]; then echo "::error::No CSV files under data/"; exit 1; fi
+           rel="${csv#data/}"
+           echo "DATA_ROOT=data" >> "$GITHUB_ENV"
+           echo "CSV_PATTERN=$rel" >> "$GITHUB_ENV"
+           echo "::notice::Selected CSV_PATTERN $rel"
+ 
+       - name: Locate calibrator script
+         shell: bash
+         run: |
+           set -e
+           if   [ -f "$CALIB_PY_CAND1" ]; then echo "CALIB_PY=$CALIB_PY_CAND1" >> "$GITHUB_ENV"; echo "Using $CALIB_PY_CAND1"
+           elif [ -f "$CALIB_PY_CAND2" ]; then echo "CALIB_PY=$CALIB_PY_CAND2" >> "$GITHUB_ENV"; echo "Using $CALIB_PY_CAND2"
+           else echo "::error::isotonic_calibrator_v2.py not found (conf/ or tools/)"; exit 1; fi
+ 
+       - name: Install deps
+         shell: bash
+         run: |
+           set -e
+           python -m pip install --upgrade pip
+-          python -m pip install --prefer-binary 'numpy<2.0' 'pandas<2.3' 'scikit-learn<1.5' 'pyyaml'
++          python -m pip install --prefer-binary -r requirements.txt
+ 
+-      - name: Build calibrator JSON
++      - name: Build calibrator JSON or bins
+         shell: bash
+         run: |
+           set -e
+-          if [ -n "${{ inputs.USE_PREDS_FROM }}" ]; then
+-            python "$CALIB_PY" fit --from-outdir "${{ inputs.USE_PREDS_FROM }}" --out "$CALIB_JSON"
++          if python -c "import sklearn" 2>/dev/null; then
++            if [ -n "${{ inputs.USE_PREDS_FROM }}" ]; then
++              python "$CALIB_PY" fit --from-outdir "${{ inputs.USE_PREDS_FROM }}" --out "$CALIB_JSON"
++            else
++              python "$CALIB_PY" make-samples --data-root "$DATA_ROOT" --csv-glob "$CSV_PATTERN" --horizon 30 --tp-bps 38 --sl-bps 22 --out out/calib_samples.csv
++              python "$CALIB_PY" fit --samples out/calib_samples.csv --out "$CALIB_JSON"
++            fi
++            [ -f "$CALIB_JSON" ] || { echo "::error::calibrator JSON missing"; exit 1; }
+           else
+-            python "$CALIB_PY" make-samples --data-root "$DATA_ROOT" --csv-glob "$CSV_PATTERN" --horizon 30 --tp-bps 38 --sl-bps 22 --out out/calib_samples.csv
+-            python "$CALIB_PY" fit --samples out/calib_samples.csv --out "$CALIB_JSON"
++            src="${{ inputs.USE_PREDS_FROM }}"; [ -z "$src" ] && src="out"
++            python tools/fit_calibrator_bins.py --preds "$src/preds_test.csv" --out conf/calibrator_bins.json
+           fi
+-          [ -f "$CALIB_JSON" ] || { echo "::error::calibrator JSON missing"; exit 1; }
+ 
+       - uses: actions/upload-artifact@ea165f8d65b6e75b540449e92b4886f43607fa02
+         with:
+           name: calibrator_repo_${{ github.run_id }}
+           path: |
+             ${{ env.CALIB_JSON }}
+             out/calib_samples.csv
+           if-no-files-found: ignore
+ 
+EOF
+)