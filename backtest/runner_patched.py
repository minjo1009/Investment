--- conflicted
+++ resolved
@@ -1,630 +1,390 @@
-# -*- coding: utf-8 -*-
-"""
-runner_patched.py — Strategy V2 wiring (Conviction Gate + EV + Rolling Balance + OFI)
-- Dynamic ATR-based TP/SL (optional)
-- EV gate supports 'probability' mode or 'bps multiple' mode
-- Optional p_smoothing via EMA
-- Debug artifacts: trades.csv, gating_debug.json, preds_test.csv, summary.json
-"""
-import os, sys, json, argparse, csv, math
-from pathlib import Path
-import yaml, pandas as pd, numpy as np
-from backtest.strategy_v2 import (
-    passes_conviction, ConvictionParams, ConvictionState,
-    RollingBalance, RollingBalanceParams, approx_ofi, Frictions
-)
-
-def expit(x):
-    import numpy as _np
-    return 1.0 / (1.0 + _np.exp(-x))
-
-# --- PATCH: timestamp auto-normalization (injected) ---------------------------
-try:
-    import pandas as _pd
-    from pandas.api.types import is_numeric_dtype as _isnum
-    _orig_read_csv = _pd.read_csv
-
-    def _to_utc(series):
-        s = series
-        if _isnum(s):
-            x = s.dropna().astype("int64")
-            if len(x) > 0:
-                v = int(x.iloc[0]); digits = len(str(abs(v))) if v != 0 else 1
-                if digits >= 13:
-                    return _pd.to_datetime(s, unit="ms", utc=True, errors="coerce")
-                elif digits >= 10:
-                    return _pd.to_datetime(s, unit="s", utc=True, errors="coerce")
-        out = _pd.to_datetime(s, utc=True, errors="coerce")
-        if out.notna().any():
-            return out
-        for fmt in ("%Y-%m-%d %H:%M:%S", "%Y/%m/%d %H:%M:%S", "%Y-%m-%dT%H:%M:%S", "%d-%m-%Y %H:%M:%S"):
-            try:
-                return _pd.to_datetime(s, format=fmt, utc=True, errors="coerce")
-            except Exception:
-                pass
-        return out
-
-    def _ensure_timestamp(df):
-        if "timestamp" in df.columns and df["timestamp"].notna().any():
-            return df
-        cands = [c for c in df.columns if str(c).lower() in (
-            "timestamp", "datetime", "open_time", "time_open", "candle_begin_time", "ts", "t", "date", "time")]
-        order = ["timestamp", "datetime", "open_time", "time_open", "candle_begin_time", "ts", "t", "date", "time"]
-        cands.sort(key=lambda c: order.index(str(c).lower()) if str(c).lower() in order else 999)
-        for c in cands:
-            if str(c).lower() in ("date", "time"):
-                continue
-            ts = _to_utc(df[c])
-            if ts.notna().any():
-                df["timestamp"] = ts
-                break
-        if "timestamp" not in df.columns or df["timestamp"].isna().all():
-            if "date" in df.columns and "time" in df.columns:
-                combo = df["date"].astype(str) + " " + df["time"].astype(str)
-                ts = _to_utc(combo)
-                if ts.notna().any():
-                    df["timestamp"] = ts
-        if "timestamp" in df.columns:
-            df.sort_values("timestamp", inplace=True, ignore_index=True)
-            df.drop_duplicates(subset=["timestamp"], keep="last", inplace=True)
-        return df
-
-    def _patched_read_csv(*args, **kwargs):
-        df = _orig_read_csv(*args, **kwargs)
-        try:
-            df = _ensure_timestamp(df)
-        except Exception:
-            pass
-        return df
-
-    if getattr(_pd.read_csv, "__name__", "") != "_patched_read_csv":
-        _pd.read_csv = _patched_read_csv
-except Exception:
-    pass
-# --- END PATCH ----------------------------------------------------------------
-
-
-def load_yaml(p: Path):
-    with open(p, 'r', encoding='utf-8') as f:
-        return yaml.safe_load(f)
-
-
-def true_range(h, l, pc):
-    return max(h - l, abs(h - pc), abs(l - pc))
-
-
-def main():
-    ap = argparse.ArgumentParser()
-    ap.add_argument('--data-root', required=True)
-    ap.add_argument('--csv-glob', required=True)
-    ap.add_argument('--params', required=True)
-    ap.add_argument('--outdir', required=True)
-    ap.add_argument('--calibrator', default=None, help='optional isotonic calibrator JSON')
-    args = ap.parse_args()
-
-    repo_root = Path('.').resolve()
-<<<<<<< HEAD
-    spec = load_yaml(repo_root/'specs'/'strategy_v2_spec.yml')
-=======
-    spec = load_yaml(repo_root / 'specs' / 'strategy_v2_spec.yml')
->>>>>>> b268bf12
-    os.makedirs(args.outdir, exist_ok=True)
-
-    params = load_yaml(Path(args.params))
-    exits = spec.get('components', {}).get('exits', {})
-    costs = spec.get('components', {}).get('costs', {})
-    for k, v in exits.items():
-        params.setdefault('exit', {}).setdefault(k, v)
-    for k, v in costs.items():
-        params.setdefault('meta', {}).setdefault(k, v if isinstance(v, (int, float)) else v)
-
-    # Structure / OFI
-    rbp = RollingBalanceParams(
-        win=spec['components']['structure']['rolling_balance_avoid']['win_min'],
-        tr_pctl_max=spec['components']['structure']['rolling_balance_avoid']['tr_pctl_max']
-    )
-    rb = RollingBalance(rbp)
-    ofi_lb = spec['components']['orderflow']['ofi_align']['lookback']
-
-    # Frictions
-    fr = Frictions(
-        fee_bps_per_side=params['meta'].get('fee_bps_per_side', 5),
-        slippage_bps_per_side=params['meta'].get('slippage_bps_per_side', 2),
-        funding_bps_estimate=params['meta'].get('funding_bps_estimate', 0.5)
-    )
-    frictions_bps = fr.per_roundtrip()
-
-    # Conviction / EV gate config
-    conv = spec['components']['gating']['conviction']
-    ev_gate_cfg = conv.get('ev_gate', {})
-<<<<<<< HEAD
-    gate = ConvictionParams(m=conv['persistence']['m'], k=conv['persistence']['k'],
-                            thr_entry=conv['hysteresis']['thr_entry'],
-                            thr_exit=conv['hysteresis']['thr_exit'],
-                            alpha_cost=ev_gate_cfg.get('alpha_cost', 0.0))
-    ev_margin = ev_gate_cfg.get('ev_margin_bps', 0.0)
-    delta_p_min = ev_gate_cfg.get('delta_p_min', 0.0)
-=======
-    gate = ConvictionParams(
-        m=conv['persistence']['m'],
-        k=conv['persistence']['k'],
-        thr_entry=conv['hysteresis']['thr_entry'],
-        thr_exit=conv['hysteresis']['thr_exit'],
-        alpha_cost=ev_gate_cfg.get('alpha_cost', 0.0)  # backward-compatible default
-    )
-    ev_mode = ev_gate_cfg.get('mode', 'bps')  # 'probability' | 'bps'
-    ev_margin = ev_gate_cfg.get('ev_margin_bps', 0.0)
-
->>>>>>> b268bf12
-    state = ConvictionState()
-    calibrator = None
-    if args.calibrator and Path(args.calibrator).exists():
-        try:
-            with open(args.calibrator, 'r', encoding='utf-8') as f:
-                cal = json.load(f)
-            xs = np.array(cal.get('X_', cal.get('x', [])), dtype=float)
-            ys = np.array(cal.get('y_', cal.get('y', [])), dtype=float)
-            if len(xs) and len(ys):
-                def _calib(x):
-                    return np.interp(x, xs, ys, left=ys[0], right=ys[-1])
-                calibrator = _calib
-        except Exception:
-            calibrator = None
-
-    # Optional calibrator
-    calibrator = None
-    if args.calibrator and Path(args.calibrator).exists():
-        try:
-            with open(args.calibrator, 'r', encoding='utf-8') as f:
-                cal = json.load(f)
-            xs = np.array(cal.get('X_', cal.get('x', [])), dtype=float)
-            ys = np.array(cal.get('y_', cal.get('y', [])), dtype=float)
-            if len(xs) and len(ys):
-                def _calib(x):
-                    return np.interp(x, xs, ys, left=ys[0], right=ys[-1])
-                calibrator = _calib
-        except Exception:
-            calibrator = None
-
-    # Locate CSV
-    import glob
-    matches = []
-    for p in glob.glob(str(Path(args.data_root) / '**' / '*.csv'), recursive=True):
-        if glob.fnmatch.fnmatch(p, str(Path(args.data_root) / args.csv_glob)):
-            matches.append(p)
-    if not matches:
-        raise SystemExit(f"No CSV matched: {args.csv_glob}")
-    csv_path = matches[0]
-
-    # Load & validate
-    df = pd.read_csv(csv_path)
-    req = ['open', 'high', 'low', 'close', 'volume']
-    for col in req:
-        if col not in df.columns:
-            raise SystemExit(f"Missing column: {col}")
-    tcol = 'timestamp' if 'timestamp' in df.columns else ('datetime' if 'datetime' in df.columns else None)
-    if tcol is None:
-        raise SystemExit("Need timestamp/datetime column")
-    df[tcol] = pd.to_datetime(df[tcol], utc=True, errors='coerce')
-    df = df.sort_values(tcol).reset_index(drop=True)
-
-    # Signal: MACD proxy (until p_hat provided)
-    fast = spec['components']['signal']['macd']['fast']
-    slow = spec['components']['signal']['macd']['slow']
-    signal = spec['components']['signal']['signal']
-    ema_fast = df['close'].ewm(span=fast, adjust=False).mean()
-    ema_slow = df['close'].ewm(span=slow, adjust=False).mean()
-    macd = ema_fast - ema_slow
-    macd_signal = macd.ewm(span=signal, adjust=False).mean()
-    macd_diff = macd - macd_signal
-    dir_hint = np.sign(macd_diff).astype(int)
-
-    # Features
-    ofi_list, tr_list, in_box_list, tr_pctl_list = [], [], [], []
-    prev_close = float(df['close'].iloc[0])
-    for h, l, c, o, v in zip(df['high'], df['low'], df['close'], df['open'], df['volume']):
-        rb.update(float(h), float(l), float(prev_close))
-<<<<<<< HEAD
-        tr_val = true_range(float(h),float(l),float(prev_close))
-        tr_list.append(tr_val)
-        ofi_list.append(approx_ofi(float(o),float(h),float(l),float(c),float(v)))
-        s = sorted(rb.buffer)
-        if s:
-            idx = max(0, min(len(s)-1, (rbp.tr_pctl_max*len(s))//100))
-            thr = s[idx]
-            in_box = rb.buffer[-1] <= thr
-            pctl = (np.searchsorted(s, rb.buffer[-1], side='right')/len(s))*100.0
-=======
-        tr_val = true_range(float(h), float(l), float(prev_close))
-        tr_list.append(tr_val)
-        ofi_list.append(approx_ofi(float(o), float(h), float(l), float(c), float(v)))
-        s = sorted(rb.buffer)
-        if s:
-            idx = max(0, min(len(s) - 1, (rbp.tr_pctl_max * len(s)) // 100))
-            thr = s[idx]
-            in_box = rb.buffer[-1] <= thr
-            pctl = (np.searchsorted(s, rb.buffer[-1], side='right') / len(s)) * 100.0
->>>>>>> b268bf12
-        else:
-            in_box, pctl = False, 100.0
-        in_box_list.append(in_box)
-        tr_pctl_list.append(pctl)
-        prev_close = float(c)
-<<<<<<< HEAD
-    df['ofi'] = ofi_list; df['tr'] = tr_list
-    df['in_box'] = in_box_list; df['tr_pctl'] = tr_pctl_list
-
-    # Persistence
-    m = gate.m
-    aligned = (np.sign(macd_diff)==np.sign(pd.Series(macd_diff).shift(1))).astype(int)
-    aligned = pd.Series(aligned).rolling(m).sum().fillna(0).astype(int)
-
-    # Probability
-    weights = spec['components']['signal'].get('weights', {'macd':0.6,'ofi':0.4})
-    w_macd, w_ofi = float(weights.get('macd',0.6)), float(weights.get('ofi',0.4))
-    macd_z = (macd_diff - pd.Series(macd_diff).rolling(100, min_periods=10).mean()) / \
-             (pd.Series(macd_diff).rolling(100, min_periods=10).std() + 1e-9)
-    ofi_z  = (df['ofi']    - pd.Series(df['ofi']).rolling(100, min_periods=10).mean()) / \
-             (pd.Series(df['ofi']).rolling(100, min_periods=10).std()  + 1e-9)
-    score = (w_macd * macd_z.fillna(0.0)) + (w_ofi * ofi_z.fillna(0.0))
-    beta0, beta1 = 0.0, 0.8
-    p_raw = expit(beta0 + beta1 * score.values)
-    if 'p_hat_calibrated' in df.columns:
-        p_trend = df['p_hat_calibrated'].astype(float).clip(0,1).values
-    else:
-        p_trend = p_raw
-        if args.calibrator and Path(args.calibrator).exists():
-            try:
-                with open(args.calibrator,'r') as f: cal=json.load(f)
-                xs = np.array(cal.get('maps',{}).get('_default',{}).get('x',[]), dtype=float)
-                ys = np.array(cal.get('maps',{}).get('_default',{}).get('y',[]), dtype=float)
-                if xs.size and ys.size:
-                    p_trend = np.clip(np.interp(p_trend, xs, ys, left=ys[0], right=ys[-1]), 0, 1)
-            except Exception:
-                pass
-        bins_path = Path('conf/calibrator_bins.json')
-        if bins_path.exists():
-            try:
-                cal = json.load(open(bins_path,'r'))
-                xs = np.array([pt['x'] for pt in cal], dtype=float)
-                ys = np.array([pt['y'] for pt in cal], dtype=float)
-                if xs.size and ys.size:
-                    p_trend = np.clip(np.interp(p_trend, xs, ys, left=ys[0], right=ys[-1]), 0, 1)
-            except Exception:
-                pass
-    ema_span = int(spec['components']['signal'].get('smoothing',{}).get('ema_span', 0) or 0)
-    if ema_span > 0:
-        p_trend = pd.Series(p_trend).ewm(span=min(ema_span,3), adjust=False).mean().clip(0,1).values
-    df['p_trend'] = p_trend
-    df['ofi_z'] = ofi_z.fillna(0.0).values
-=======
-    df['ofi'] = ofi_list
-    df['tr'] = tr_list
-    df['in_box'] = in_box_list
-    df['tr_pctl'] = tr_pctl_list
-
-    # Persistence
-    m = gate.m
-    aligned = (np.sign(macd_diff) == np.sign(pd.Series(macd_diff).shift(1))).astype(int)
-    aligned = pd.Series(aligned).rolling(m).sum().fillna(0).astype(int)
-
-    # Probability
-    if 'p_hat' in df.columns:
-        p_raw = df['p_hat'].astype(float).clip(0, 1).values
-    else:
-        macd_z = (macd_diff - pd.Series(macd_diff).rolling(100, min_periods=10).mean()) / \
-                 (pd.Series(macd_diff).rolling(100, min_periods=10).std() + 1e-9)
-        ofi_z = (df['ofi'] - pd.Series(df['ofi']).rolling(100, min_periods=10).mean()) / \
-                (pd.Series(df['ofi']).rolling(100, min_periods=10).std() + 1e-9)
-        score = np.tanh(macd_z.fillna(0) + ofi_z.fillna(0))
-        p_raw = ((score - score.min()) / (score.max() - score.min() + 1e-9)).fillna(0.5).values
-
-    if 'p_hat_calibrated' in df.columns:
-        p_trend = df['p_hat_calibrated'].astype(float).clip(0, 1).values
-    else:
-        p_trend = p_raw
-        if calibrator is not None:
-            try:
-                p_trend = np.clip(calibrator(p_raw), 0, 1)
-            except Exception:
-                p_trend = p_raw
-
-    # Optional smoothing
-    smoothing = spec['components']['signal'].get('smoothing', {})
-    ema_span = int(smoothing.get('ema_span', 0) or 0)
-    if ema_span > 0:
-        p_trend = pd.Series(p_trend).ewm(span=ema_span, adjust=False).mean().clip(0, 1).values
-
-    df['p_trend'] = p_trend
->>>>>>> b268bf12
-
-    # Regime
-    atr_n = spec['components']['regime']['atr']['n']
-    tr = pd.Series(df['tr']).rolling(atr_n).mean()
-    z = (tr - tr.rolling(atr_n * 5, min_periods=atr_n).mean()) / (tr.rolling(atr_n * 5, min_periods=atr_n).std() + 1e-12)
-    regime = np.where(z >= spec['components']['regime']['atr']['z_trend_min'], 'trend', 'range')
-
-    # Gating thresholds
-    thr_trend = spec['components']['gating']['calibration']['p_thr']['trend']
-    thr_range = spec['components']['gating']['calibration']['p_thr']['range']
-
-<<<<<<< HEAD
-    ex_mode = params['exit'].get('mode', 'fixed')
-    min_hold = params['exit'].get('min_hold', 8); max_hold = params['exit'].get('max_hold', 60)
-=======
-    # Exits / holds
-    ex_mode = params['exit'].get('mode', 'fixed')  # 'fixed' | 'dynamic_atr'
-    min_hold = params['exit'].get('min_hold', 8)
-    max_hold = params['exit'].get('max_hold', 60)
->>>>>>> b268bf12
-    be_bps = params['exit'].get('breakeven_bps', 7)
-    if ex_mode == 'dynamic_atr':
-        atr_cfg = params['exit'].get('atr', {})
-        atr_n_exit = atr_cfg.get('n', 14)
-        atr_series_exit = pd.Series(df['tr']).rolling(atr_n_exit).mean()
-        atr_bps = (atr_series_exit / df['close']).fillna(0)*10000
-        tp_mult = atr_cfg.get('tp_mult', {})
-        sl_mult = atr_cfg.get('sl_mult', {})
-        cap = atr_cfg.get('cap_bps', {})
-        loop_start = max(atr_n, m, atr_n_exit)+1
-    else:
-        tp_bps = params['exit'].get('tp_bps', 38)
-        sl_bps = params['exit'].get('sl_bps', 22)
-        loop_start = max(atr_n, m)+1
-
-    if ex_mode == 'dynamic_atr':
-        atr_cfg = params['exit'].get('atr', {})
-        atr_n_exit = int(atr_cfg.get('n', 14))
-        use_ema = bool(atr_cfg.get('use_ema', True))
-        tr_series = pd.Series(df['tr'])
-        atr_series_exit = (tr_series.ewm(span=atr_n_exit, adjust=False).mean()
-                           if use_ema else tr_series.rolling(atr_n_exit).mean())
-        atr_bps = (atr_series_exit / df['close']).fillna(0) * 10000
-        tp_mult = atr_cfg.get('tp_mult', {})
-        sl_mult = atr_cfg.get('sl_mult', {})
-        cap = atr_cfg.get('cap_bps', {})  # {tp_min,tp_max,sl_min,sl_max}
-        loop_start = max(atr_n, m, atr_n_exit) + 1
-    else:
-        tp_bps = params['exit'].get('tp_bps', 38)
-        sl_bps = params['exit'].get('sl_bps', 22)
-        loop_start = max(atr_n, m) + 1
-
-    position, entry_px, entry_idx = 0, 0.0, -1
-    be_armed = False
-    trades, gating_dbg = [], []
-    tp_bps_cur = 0.0
-    sl_bps_cur = 0.0
-
-<<<<<<< HEAD
-    def calc_ev(pop, tp, sl): return pop*tp - (1.0-pop)*sl - frictions_bps
-
-    for i in range(loop_start, len(df)):
-        side = int(np.sign(dir_hint[i])); pop = float(p_trend[i])
-        thr = thr_trend if regime[i]=='trend' else thr_range
-        mom_k = int(aligned.iloc[i])
-        in_box = bool(df['in_box'].iloc[i])
-        tr_pctl = float(df['tr_pctl'].iloc[i])
-        z_min = float(spec['components']['orderflow']['ofi_align'].get('z_min', 0.0))
-        ofi_dir_ok = (int(np.sign(df['ofi'].iloc[max(0,i-ofi_lb):i].sum())) == side) if side!=0 else False
-        ofi_mag_ok = (float(df['ofi_z'].iloc[i]) >= z_min) if side!=0 else False
-        ofi_ok = ofi_dir_ok and ofi_mag_ok
-
-        if ex_mode == 'dynamic_atr':
-            atr_val = float(atr_bps.iloc[i])
-            tp_bps_i = float(np.clip(atr_val * tp_mult.get(regime[i],1.0), cap.get('tp_min',0), cap.get('tp_max',1e9)))
-            sl_bps_i = float(np.clip(atr_val * sl_mult.get(regime[i],1.0), cap.get('sl_min',0), cap.get('sl_max',1e9)))
-        else:
-            tp_bps_i = tp_bps
-            sl_bps_i = sl_bps
-        ev_bps = calc_ev(pop, tp_bps_i, sl_bps_i)
-
-        p_ev_req = (sl_bps_i + frictions_bps + float(ev_margin)) / (tp_bps_i + sl_bps_i + 1e-9)
-        passed_ev = (pop >= p_ev_req) and ((pop - p_ev_req) >= delta_p_min)
-
-        passed_calib = pop >= thr
-        passed_persist = mom_k >= gate.k
-        dbg = {"i":i,"side":side,"pop":pop,"thr":thr,
-               "passed_calib":bool(passed_calib),"mom_k_of_m":mom_k,
-               "passed_persist":bool(passed_persist),"ev_bps":ev_bps,
-               "passed_ev":bool(passed_ev),"in_box":bool(in_box),
-               "tr_pctl":tr_pctl,"ofi_ok":bool(ofi_ok),
-               "tp_bps_i":tp_bps_i,"sl_bps_i":sl_bps_i,
-               "p_ev_req":p_ev_req,"regime":regime[i],"be_armed":bool(be_armed)}
-
-        if position==0:
-            decision = passed_calib and passed_persist and passed_ev and (not in_box) and ofi_ok and side!=0
-            if decision:
-                position = side; state.last_side = side
-                entry_px = float(df['close'].iloc[i]); entry_idx = i
-                tp_bps_cur = tp_bps_i; sl_bps_cur = sl_bps_i
-                be_armed = False
-=======
-    def calc_ev(pop, tp, sl):
-        return pop * tp - (1.0 - pop) * sl - frictions_bps
-
-    for i in range(loop_start, len(df)):
-        side = int(np.sign(dir_hint[i]))
-        pop = float(p_trend[i])
-        thr = thr_trend if regime[i] == 'trend' else thr_range
-        mom_k = int(aligned.iloc[i])
-        in_box = bool(df['in_box'].iloc[i])
-        tr_pctl = float(df['tr_pctl'].iloc[i])
-        ofi_ok = (int(np.sign(df['ofi'].iloc[max(0, i - ofi_lb):i].sum())) == side) if side != 0 else False
-
-        # per-bar TP/SL (dynamic or fixed)
-        if ex_mode == 'dynamic_atr':
-            atr_val = float(atr_bps.iloc[i])
-            tp_bps_i = float(np.clip(atr_val * float(tp_mult.get(regime[i], 1.0)),
-                                     float(cap.get('tp_min', 0.0)), float(cap.get('tp_max', 1e9))))
-            sl_bps_i = float(np.clip(atr_val * float(sl_mult.get(regime[i], 1.0)),
-                                     float(cap.get('sl_min', 0.0)), float(cap.get('sl_max', 1e9))))
-        else:
-            tp_bps_i = float(tp_bps)
-            sl_bps_i = float(sl_bps)
-
-        ev_bps = calc_ev(pop, tp_bps_i, sl_bps_i)
-
-        # EV gate
-        if ev_mode == 'probability':
-            p_ev_req = (sl_bps_i + frictions_bps + float(ev_margin)) / (tp_bps_i + sl_bps_i + 1e-9)
-            passed_ev = (pop >= p_ev_req)
-        else:  # 'bps' (multiple of frictions)
-            p_ev_req = None
-            passed_ev = (ev_bps >= gate.alpha_cost * frictions_bps)
-
-        passed_calib = (pop >= thr)
-        passed_persist = (mom_k >= gate.k)
-
-        dbg = {
-            "i": i, "side": side, "pop": pop, "thr": thr,
-            "passed_calib": bool(passed_calib),
-            "mom_k_of_m": mom_k,
-            "passed_persist": bool(passed_persist),
-            "ev_bps": ev_bps,
-            "passed_ev": bool(passed_ev),
-            "in_box": bool(in_box),
-            "tr_pctl": tr_pctl,
-            "ofi_ok": bool(ofi_ok),
-            "tp_bps_i": tp_bps_i,
-            "sl_bps_i": sl_bps_i
-        }
-        if p_ev_req is not None:
-            dbg["p_ev_req"] = p_ev_req
-
-        if position == 0:
-            decision = passed_calib and passed_persist and passed_ev and (not in_box) and ofi_ok and side != 0
-            if decision:
-                position = side
-                state.last_side = side
-                entry_px = float(df['close'].iloc[i])
-                entry_idx = i
-                be_armed = False
-                tp_bps_cur = tp_bps_i
-                sl_bps_cur = sl_bps_i
->>>>>>> b268bf12
-                dbg["decision"] = "enter"
-            else:
-                dbg["decision"] = "reject"
-        else:
-            held = i - entry_idx
-<<<<<<< HEAD
-            pnl_bps = (float(df['close'].iloc[i]) / entry_px - 1.0) * (10000.0) * position
-            if not be_armed and pnl_bps >= be_bps:
-                be_armed = True
-            hit_tp = pnl_bps >= tp_bps_cur
-            hit_sl = pnl_bps <= (0 if be_armed else -sl_bps_cur)
-            time_exit = held >= max_hold
-=======
-            pnl_bps = (float(df['close'].iloc[i]) / entry_px - 1.0) * 10000.0 * position
-            if not be_armed and pnl_bps >= be_bps:
-                be_armed = True
-            if ex_mode == 'dynamic_atr':
-                hit_tp = pnl_bps >= tp_bps_cur
-                hit_sl = pnl_bps <= (0 if be_armed else -sl_bps_cur)
-            else:
-                hit_tp = pnl_bps >= tp_bps
-                hit_sl = pnl_bps <= (0 if be_armed else -sl_bps)
-            time_exit = (held >= max_hold)
-
->>>>>>> b268bf12
-            if hit_tp or hit_sl or time_exit or (held < min_hold and hit_sl):
-                trades.append({
-                    "entry_idx": entry_idx, "exit_idx": i, "side": position,
-                    "entry_px": entry_px, "exit_px": float(df['close'].iloc[i]),
-                    "pnl_bps": pnl_bps,
-                    "tp_bps": tp_bps_cur if ex_mode == 'dynamic_atr' else tp_bps,
-                    "sl_bps": sl_bps_cur if ex_mode == 'dynamic_atr' else sl_bps
-                })
-                position, entry_idx, entry_px = 0, -1, 0.0
-                dbg["decision"] = "exit"
-            else:
-                dbg["decision"] = "hold"
-<<<<<<< HEAD
-            dbg["be_armed"] = bool(be_armed)
-=======
-
-        dbg["be_armed"] = bool(be_armed)
-        dbg["regime"] = str(regime[i])
->>>>>>> b268bf12
-        gating_dbg.append(dbg)
-
-    # Metrics
-    actual = np.sign(df['close'].shift(-1) - df['close']).fillna(0).values
-    pred = np.sign(p_trend - 0.5)
-<<<<<<< HEAD
-    tp = int(((pred==1)&(actual==1)).sum()); tn = int(((pred==-1)&(actual==-1)).sum())
-    fp = int(((pred==1)&(actual==-1)).sum()); fn = int(((pred==-1)&(actual==1)).sum())
-    denom = math.sqrt((tp+fp)*(tp+fn)*(tn+fp)*(tn+fn))
-    mcc = float((tp*tn - fp*fn)/denom) if denom>0 else 0.0
-
-    if trades:
-        pnl = np.array([t["pnl_bps"] for t in trades])
-        hit_rate = float((pnl>0).mean()) if len(pnl)>0 else 0.0
-        summary = {"n_trades": int(len(trades)), "hit_rate": hit_rate, "mcc": mcc, "cum_pnl_bps": float(pnl.sum())}
-    else:
-        summary = {"n_trades": 0, "hit_rate": 0.0, "mcc": mcc, "cum_pnl_bps": 0.0}
-
-    try:
-        entry_dbg = [d for d in gating_dbg if d.get('decision')=='enter']
-        if entry_dbg:
-            ent = pd.DataFrame({"p": [d['pop'] for d in entry_dbg],
-                                "p_ev_req": [d.get('p_ev_req', float('nan')) for d in entry_dbg]})
-            bins = np.linspace(0,1,21)
-            ent['bin'] = pd.cut(ent['p'], bins, include_lowest=True, right=True)
-            rel = ent.groupby('bin')['p'].agg(['count','mean']).reset_index().rename(columns={'mean':'p_bin_mean'})
-            with open(Path(args.outdir)/"calibration_report.json","w") as f:
-                json.dump({"reliability": rel.to_dict(orient='list')}, f, indent=2)
-    except Exception:
-        pass
-=======
-    tp_ = int(((pred == 1) & (actual == 1)).sum()); tn_ = int(((pred == -1) & (actual == -1)).sum())
-    fp_ = int(((pred == 1) & (actual == -1)).sum()); fn_ = int(((pred == -1) & (actual == 1)).sum())
-    denom = math.sqrt((tp_ + fp_) * (tp_ + fn_) * (tn_ + fp_) * (tn_ + fn_))
-    mcc = float((tp_ * tn_ - fp_ * fn_) / denom) if denom > 0 else 0.0
-
-    if trades:
-        pnl = np.array([t["pnl_bps"] for t in trades])
-        hit_rate = float((pnl > 0).mean()) if len(pnl) > 0 else 0.0
-        summary = {"n_trades": int(len(trades)), "hit_rate": hit_rate, "mcc": mcc, "cum_pnl_bps": float(pnl.sum())}
-    else:
-        summary = {"n_trades": 0, "hit_rate": 0.0, "mcc": mcc, "cum_pnl_bps": 0.0}
->>>>>>> b268bf12
-
-    outdir = Path(args.outdir)
-    outdir.mkdir(parents=True, exist_ok=True)
-
-    # trades
-<<<<<<< HEAD
-    with open(outdir/"trades.csv","w",newline="",encoding="utf-8") as f:
-        fn = list(trades[0].keys()) if trades else ["entry_idx","exit_idx","side","entry_px","exit_px","pnl_bps"]
-        w = csv.DictWriter(f, fieldnames=fn); w.writeheader()
-        for t in trades: w.writerow(t)
-=======
-    with open(outdir / "trades.csv", "w", newline="", encoding="utf-8") as f:
-        fn = list(trades[0].keys()) if trades else ["entry_idx", "exit_idx", "side", "entry_px", "exit_px", "pnl_bps"]
-        w = csv.DictWriter(f, fieldnames=fn)
-        w.writeheader()
-        for t in trades:
-            w.writerow(t)
-
->>>>>>> b268bf12
-    # gating debug
-    with open(outdir / "gating_debug.json", "w", encoding="utf-8") as f:
-        json.dump(gating_dbg, f, ensure_ascii=False, indent=2)
-
-    # preds_test (audit)
-    audit = pd.DataFrame({tcol: df[tcol], "p_trend": p_trend, "ofi": df["ofi"], "macd_hist": macd_diff})
-<<<<<<< HEAD
-    audit.to_csv(outdir/"preds_test.csv", index=False)
-=======
-    with open(outdir / "preds_test.csv", "w", encoding="utf-8", newline="") as f:
-        audit.to_csv(f, index=False)
-
->>>>>>> b268bf12
-    # summary
-    with open(outdir / "summary.json", "w", encoding="utf-8") as f:
-        json.dump(summary, f, ensure_ascii=False, indent=2)
-
-
-if __name__ == "__main__":
-    main()+ (cd "$(git rev-parse --show-toplevel)" && git apply --3way <<'EOF' 
+diff --git a/backtest/runner_patched.py b/backtest/runner_patched.py
+index a0d7f2a0dcf7058c75c623e1311aa96c2b081ae9..550368838cea1f5fda66bd6c1b4d629f47740a91 100644
+--- a/backtest/runner_patched.py
++++ b/backtest/runner_patched.py
+@@ -1,36 +1,40 @@
+ # -*- coding: utf-8 -*-
+ """
+ runner_patched.py — Strategy V2 wiring (Conviction Gate + EV + Rolling Balance + OFI)
+ """
+ import os, sys, json, argparse, csv, math
+ from pathlib import Path
+ import yaml, pandas as pd, numpy as np
+ from backtest.strategy_v2 import (passes_conviction, ConvictionParams, ConvictionState,
+ 
+                                   RollingBalance, RollingBalanceParams, approx_ofi, Frictions)
+ 
++def expit(x):
++    import numpy as _np
++    return 1.0 / (1.0 + _np.exp(-x))
++
+ # --- PATCH: timestamp auto-normalization (injected) ---------------------------
+ try:
+     import pandas as _pd
+     import numpy as _np
+     from pandas.api.types import is_numeric_dtype as _isnum
+     _orig_read_csv = _pd.read_csv
+     def _to_utc(series):
+         s = series
+         if _isnum(s):
+             x = s.dropna().astype("int64")
+             if len(x) > 0:
+                 v = int(x.iloc[0]); digits = len(str(abs(v))) if v!=0 else 1
+                 if digits >= 13: return _pd.to_datetime(s, unit="ms", utc=True, errors="coerce")
+                 elif digits >= 10: return _pd.to_datetime(s, unit="s", utc=True, errors="coerce")
+         out = _pd.to_datetime(s, utc=True, errors="coerce")
+         if out.notna().any(): return out
+         for fmt in ("%Y-%m-%d %H:%M:%S","%Y/%m/%d %H:%M:%S","%Y-%m-%dT%H:%M:%S","%d-%m-%Y %H:%M:%S"):
+             try: return _pd.to_datetime(s, format=fmt, utc=True, errors="coerce")
+             except Exception: pass
+         return out
+     def _ensure_timestamp(df):
+         if "timestamp" in df.columns and df["timestamp"].notna().any(): return df
+         cands = [c for c in df.columns if str(c).lower() in ("timestamp","datetime","open_time","time_open","candle_begin_time","ts","t","date","time")]
+         order = ["timestamp","datetime","open_time","time_open","candle_begin_time","ts","t","date","time"]
+         cands.sort(key=lambda c: order.index(str(c).lower()) if str(c).lower() in order else 999)
+diff --git a/backtest/runner_patched.py b/backtest/runner_patched.py
+index a0d7f2a0dcf7058c75c623e1311aa96c2b081ae9..550368838cea1f5fda66bd6c1b4d629f47740a91 100644
+--- a/backtest/runner_patched.py
++++ b/backtest/runner_patched.py
+@@ -46,176 +50,307 @@ try:
+         if "timestamp" in df.columns:
+             df.sort_values("timestamp", inplace=True, ignore_index=True)
+             df.drop_duplicates(subset=["timestamp"], keep="last", inplace=True)
+         return df
+     def _patched_read_csv(*args, **kwargs):
+         df = _orig_read_csv(*args, **kwargs)
+         try: df = _ensure_timestamp(df)
+         except Exception: pass
+         return df
+     if getattr(_pd.read_csv, "__name__", "") != "_patched_read_csv":
+         _pd.read_csv = _patched_read_csv
+ except Exception:
+     pass
+ # --- END PATCH ----------------------------------------------------------------
+ 
+ def load_yaml(p):
+     with open(p, 'r', encoding='utf-8') as f: return yaml.safe_load(f)
+ def true_range(h, l, pc): return max(h-l, abs(h-pc), abs(l-pc))
+ 
+ def main():
+     ap = argparse.ArgumentParser()
+     ap.add_argument('--data-root', required=True)
+     ap.add_argument('--csv-glob', required=True)
+     ap.add_argument('--params', required=True)
+     ap.add_argument('--outdir', required=True)
++    ap.add_argument('--calibrator', default=None, help='optional isotonic calibrator JSON')
+     args = ap.parse_args()
+ 
+     repo_root = Path('.').resolve()
+     spec = load_yaml(repo_root/'specs'/'strategy_v2_spec.yml')
+-    paths = load_yaml(repo_root/'ops'/'paths_packaging_v2.yml')
+     os.makedirs(args.outdir, exist_ok=True)
+ 
+     params = load_yaml(args.params)
+     exits = spec.get('components',{}).get('exits',{})
+     costs = spec.get('components',{}).get('costs',{})
+     for k,v in exits.items(): params.setdefault('exit',{}).setdefault(k,v)
+     for k,v in costs.items(): params.setdefault('meta',{}).setdefault(k,v if isinstance(v,(int,float)) else v)
+ 
+     rbp = RollingBalanceParams(win=spec['components']['structure']['rolling_balance_avoid']['win_min'],
+                                tr_pctl_max=spec['components']['structure']['rolling_balance_avoid']['tr_pctl_max'])
+     rb = RollingBalance(rbp)
++    ofi_lb = spec['components']['orderflow']['ofi_align']['lookback']
+ 
+     fr = Frictions(fee_bps_per_side=params['meta'].get('fee_bps_per_side',5),
+                    slippage_bps_per_side=params['meta'].get('slippage_bps_per_side',2),
+                    funding_bps_estimate=params['meta'].get('funding_bps_estimate',0.5))
+     frictions_bps = fr.per_roundtrip()
+ 
+     conv = spec['components']['gating']['conviction']
++    ev_gate_cfg = conv.get('ev_gate', {})
+     gate = ConvictionParams(m=conv['persistence']['m'], k=conv['persistence']['k'],
+                             thr_entry=conv['hysteresis']['thr_entry'],
+                             thr_exit=conv['hysteresis']['thr_exit'],
+-                            alpha_cost=conv['ev_gate']['alpha_cost'])
++                            alpha_cost=ev_gate_cfg.get('alpha_cost', 0.0))
++    ev_margin = ev_gate_cfg.get('ev_margin_bps', 0.0)
++    delta_p_min = ev_gate_cfg.get('delta_p_min', 0.0)
+     state = ConvictionState()
++    calibrator = None
++    if args.calibrator and Path(args.calibrator).exists():
++        try:
++            with open(args.calibrator, 'r', encoding='utf-8') as f:
++                cal = json.load(f)
++            xs = np.array(cal.get('X_', cal.get('x', [])), dtype=float)
++            ys = np.array(cal.get('y_', cal.get('y', [])), dtype=float)
++            if len(xs) and len(ys):
++                def _calib(x):
++                    return np.interp(x, xs, ys, left=ys[0], right=ys[-1])
++                calibrator = _calib
++        except Exception:
++            calibrator = None
+ 
+     import glob
+     matches = []
+     for p in glob.glob(str(Path(args.data_root)/'**'/'*.csv'), recursive=True):
+         if glob.fnmatch.fnmatch(p, str(Path(args.data_root)/args.csv_glob)):
+             matches.append(p)
+     if not matches: raise SystemExit(f"No CSV matched: {args.csv_glob}")
+     csv_path = matches[0]
+ 
+     df = pd.read_csv(csv_path)
+     req = ['open','high','low','close','volume']
+     for col in req:
+         if col not in df.columns: raise SystemExit(f"Missing column: {col}")
+     tcol = 'timestamp' if 'timestamp' in df.columns else ('datetime' if 'datetime' in df.columns else None)
+     if tcol is None: raise SystemExit("Need timestamp/datetime column")
+     df[tcol] = pd.to_datetime(df[tcol], utc=True, errors='coerce')
+     df = df.sort_values(tcol).reset_index(drop=True)
+ 
+     # MACD proxy (until model p_hat provided)
+     fast=spec['components']['signal']['macd']['fast']
+     slow=spec['components']['signal']['macd']['slow']
+     signal=spec['components']['signal']['signal']
+     ema_fast = df['close'].ewm(span=fast, adjust=False).mean()
+     ema_slow = df['close'].ewm(span=slow, adjust=False).mean()
+     macd = ema_fast - ema_slow
+     macd_signal = macd.ewm(span=signal, adjust=False).mean()
+     macd_diff = macd - macd_signal
+     dir_hint = np.sign(macd_diff).astype(int)
+ 
+     # Features
+-    ofi_list, tr_list = [], []
++    ofi_list, tr_list, in_box_list, tr_pctl_list = [], [], [], []
+     prev_close = float(df['close'].iloc[0])
+     for h,l,c,o,v in zip(df['high'],df['low'],df['close'],df['open'],df['volume']):
+         rb.update(float(h), float(l), float(prev_close))
+-        tr_list.append(true_range(float(h),float(l),float(prev_close)))
++        tr_val = true_range(float(h),float(l),float(prev_close))
++        tr_list.append(tr_val)
+         ofi_list.append(approx_ofi(float(o),float(h),float(l),float(c),float(v)))
++        s = sorted(rb.buffer)
++        if s:
++            idx = max(0, min(len(s)-1, (rbp.tr_pctl_max*len(s))//100))
++            thr = s[idx]
++            in_box = rb.buffer[-1] <= thr
++            pctl = (np.searchsorted(s, rb.buffer[-1], side='right')/len(s))*100.0
++        else:
++            in_box, pctl = False, 100.0
++        in_box_list.append(in_box)
++        tr_pctl_list.append(pctl)
+         prev_close = float(c)
+     df['ofi'] = ofi_list; df['tr'] = tr_list
++    df['in_box'] = in_box_list; df['tr_pctl'] = tr_pctl_list
+ 
+     # Persistence
+     m = gate.m
+     aligned = (np.sign(macd_diff)==np.sign(pd.Series(macd_diff).shift(1))).astype(int)
+-    # rolling sum last m
+     aligned = pd.Series(aligned).rolling(m).sum().fillna(0).astype(int)
+ 
+     # Probability
+-    if 'p_hat' in df.columns: p_hat = df['p_hat'].clip(0,1).values
++    weights = spec['components']['signal'].get('weights', {'macd':0.6,'ofi':0.4})
++    w_macd, w_ofi = float(weights.get('macd',0.6)), float(weights.get('ofi',0.4))
++    macd_z = (macd_diff - pd.Series(macd_diff).rolling(100, min_periods=10).mean()) / \
++             (pd.Series(macd_diff).rolling(100, min_periods=10).std() + 1e-9)
++    ofi_z  = (df['ofi']    - pd.Series(df['ofi']).rolling(100, min_periods=10).mean()) / \
++             (pd.Series(df['ofi']).rolling(100, min_periods=10).std()  + 1e-9)
++    score = (w_macd * macd_z.fillna(0.0)) + (w_ofi * ofi_z.fillna(0.0))
++    beta0, beta1 = 0.0, 0.8
++    p_raw = expit(beta0 + beta1 * score.values)
++    if 'p_hat_calibrated' in df.columns:
++        p_trend = df['p_hat_calibrated'].astype(float).clip(0,1).values
+     else:
+-        x = (macd_diff - pd.Series(macd_diff).rolling(100,min_periods=10).mean()) / (pd.Series(macd_diff).rolling(100,min_periods=10).std()+1e-9)
+-        p_hat = (0.5 + 0.4 * (1/(1+np.exp(-x))).fillna(0.5)).values
+-    p_hat_calib = df['p_hat_calibrated'].clip(0,1).values if 'p_hat_calibrated' in df.columns else p_hat
++        p_trend = p_raw
++        if args.calibrator and Path(args.calibrator).exists():
++            try:
++                with open(args.calibrator,'r') as f: cal=json.load(f)
++                xs = np.array(cal.get('maps',{}).get('_default',{}).get('x',[]), dtype=float)
++                ys = np.array(cal.get('maps',{}).get('_default',{}).get('y',[]), dtype=float)
++                if xs.size and ys.size:
++                    p_trend = np.clip(np.interp(p_trend, xs, ys, left=ys[0], right=ys[-1]), 0, 1)
++            except Exception:
++                pass
++        bins_path = Path('conf/calibrator_bins.json')
++        if bins_path.exists():
++            try:
++                cal = json.load(open(bins_path,'r'))
++                xs = np.array([pt['x'] for pt in cal], dtype=float)
++                ys = np.array([pt['y'] for pt in cal], dtype=float)
++                if xs.size and ys.size:
++                    p_trend = np.clip(np.interp(p_trend, xs, ys, left=ys[0], right=ys[-1]), 0, 1)
++            except Exception:
++                pass
++    ema_span = int(spec['components']['signal'].get('smoothing',{}).get('ema_span', 0) or 0)
++    if ema_span > 0:
++        p_trend = pd.Series(p_trend).ewm(span=min(ema_span,3), adjust=False).mean().clip(0,1).values
++    df['p_trend'] = p_trend
++    df['ofi_z'] = ofi_z.fillna(0.0).values
+ 
+     # Regime
+     atr_n = spec['components']['regime']['atr']['n']
+     tr = pd.Series(df['tr']).rolling(atr_n).mean()
+     z = (tr - tr.rolling(atr_n*5,min_periods=atr_n).mean())/(tr.rolling(atr_n*5,min_periods=atr_n).std()+1e-12)
+     regime = np.where(z >= spec['components']['regime']['atr']['z_trend_min'], 'trend', 'range')
+ 
+     thr_trend = spec['components']['gating']['calibration']['p_thr']['trend']
+     thr_range = spec['components']['gating']['calibration']['p_thr']['range']
+ 
+-    tp_bps = params['exit'].get('tp_bps', 38); sl_bps = params['exit'].get('sl_bps', 22)
++    ex_mode = params['exit'].get('mode', 'fixed')
+     min_hold = params['exit'].get('min_hold', 8); max_hold = params['exit'].get('max_hold', 60)
+     be_bps = params['exit'].get('breakeven_bps', 7)
++    if ex_mode == 'dynamic_atr':
++        atr_cfg = params['exit'].get('atr', {})
++        atr_n_exit = atr_cfg.get('n', 14)
++        atr_series_exit = pd.Series(df['tr']).rolling(atr_n_exit).mean()
++        atr_bps = (atr_series_exit / df['close']).fillna(0)*10000
++        tp_mult = atr_cfg.get('tp_mult', {})
++        sl_mult = atr_cfg.get('sl_mult', {})
++        cap = atr_cfg.get('cap_bps', {})
++        loop_start = max(atr_n, m, atr_n_exit)+1
++    else:
++        tp_bps = params['exit'].get('tp_bps', 38)
++        sl_bps = params['exit'].get('sl_bps', 22)
++        loop_start = max(atr_n, m)+1
+ 
+     position, entry_px, entry_idx = 0, 0.0, -1
++    be_armed = False
+     trades, gating_dbg = [], []
++    tp_bps_cur = 0.0
++    sl_bps_cur = 0.0
+ 
+-    def calc_ev(pop): return pop*tp_bps - (1.0-pop)*sl_bps - frictions_bps
++    def calc_ev(pop, tp, sl): return pop*tp - (1.0-pop)*sl - frictions_bps
+ 
+-    for i in range(max(atr_n, m)+1, len(df)):
+-        side = int(np.sign(dir_hint[i])); pop = float(p_hat_calib[i])
++    for i in range(loop_start, len(df)):
++        side = int(np.sign(dir_hint[i])); pop = float(p_trend[i])
+         thr = thr_trend if regime[i]=='trend' else thr_range
+         mom_k = int(aligned.iloc[i])
+-        ev_bps = calc_ev(pop)
+-        in_box = rb.in_balance_box()
+-        ofi_ok = (int(np.sign(df['ofi'].iloc[max(0,i-5):i].sum())) == side) if side!=0 else False
++        in_box = bool(df['in_box'].iloc[i])
++        tr_pctl = float(df['tr_pctl'].iloc[i])
++        z_min = float(spec['components']['orderflow']['ofi_align'].get('z_min', 0.0))
++        ofi_dir_ok = (int(np.sign(df['ofi'].iloc[max(0,i-ofi_lb):i].sum())) == side) if side!=0 else False
++        ofi_mag_ok = (float(df['ofi_z'].iloc[i]) >= z_min) if side!=0 else False
++        ofi_ok = ofi_dir_ok and ofi_mag_ok
+ 
+-        gating_dbg.append({"i":i,"side":side,"pop":pop,"thr":thr,"ev_bps":ev_bps,
+-                           "mom_k_of_m":mom_k,"in_box":bool(in_box),"ofi_ok":bool(ofi_ok)})
++        if ex_mode == 'dynamic_atr':
++            atr_val = float(atr_bps.iloc[i])
++            tp_bps_i = float(np.clip(atr_val * tp_mult.get(regime[i],1.0), cap.get('tp_min',0), cap.get('tp_max',1e9)))
++            sl_bps_i = float(np.clip(atr_val * sl_mult.get(regime[i],1.0), cap.get('sl_min',0), cap.get('sl_max',1e9)))
++        else:
++            tp_bps_i = tp_bps
++            sl_bps_i = sl_bps
++        ev_bps = calc_ev(pop, tp_bps_i, sl_bps_i)
++
++        p_ev_req = (sl_bps_i + frictions_bps + float(ev_margin)) / (tp_bps_i + sl_bps_i + 1e-9)
++        passed_ev = (pop >= p_ev_req) and ((pop - p_ev_req) >= delta_p_min)
++
++        passed_calib = pop >= thr
++        passed_persist = mom_k >= gate.k
++        dbg = {"i":i,"side":side,"pop":pop,"thr":thr,
++               "passed_calib":bool(passed_calib),"mom_k_of_m":mom_k,
++               "passed_persist":bool(passed_persist),"ev_bps":ev_bps,
++               "passed_ev":bool(passed_ev),"in_box":bool(in_box),
++               "tr_pctl":tr_pctl,"ofi_ok":bool(ofi_ok),
++               "tp_bps_i":tp_bps_i,"sl_bps_i":sl_bps_i,
++               "p_ev_req":p_ev_req,"regime":regime[i],"be_armed":bool(be_armed)}
+ 
+         if position==0:
+-            if (not in_box) and ofi_ok and side!=0:
+-                if passes_conviction(pop, thr, mom_k, gate, ev_bps, frictions_bps, side, state):
+-                    position = side; state.last_side = side
+-                    entry_px = float(df['close'].iloc[i]); entry_idx = i
++            decision = passed_calib and passed_persist and passed_ev and (not in_box) and ofi_ok and side!=0
++            if decision:
++                position = side; state.last_side = side
++                entry_px = float(df['close'].iloc[i]); entry_idx = i
++                tp_bps_cur = tp_bps_i; sl_bps_cur = sl_bps_i
++                be_armed = False
++                dbg["decision"] = "enter"
++            else:
++                dbg["decision"] = "reject"
+         else:
+             held = i - entry_idx
+             pnl_bps = (float(df['close'].iloc[i]) / entry_px - 1.0) * (10000.0) * position
+-            hit_tp = pnl_bps >= tp_bps; hit_sl = pnl_bps <= -sl_bps; time_exit = held >= max_hold
++            if not be_armed and pnl_bps >= be_bps:
++                be_armed = True
++            hit_tp = pnl_bps >= tp_bps_cur
++            hit_sl = pnl_bps <= (0 if be_armed else -sl_bps_cur)
++            time_exit = held >= max_hold
+             if hit_tp or hit_sl or time_exit or (held < min_hold and hit_sl):
+                 trades.append({"entry_idx":entry_idx,"exit_idx":i,"side":position,
+                                "entry_px":entry_px,"exit_px":float(df['close'].iloc[i]),"pnl_bps":pnl_bps})
+                 position, entry_idx, entry_px = 0, -1, 0.0
++                dbg["decision"] = "exit"
++            else:
++                dbg["decision"] = "hold"
++            dbg["be_armed"] = bool(be_armed)
++        gating_dbg.append(dbg)
++
++    # Metrics
++    actual = np.sign(df['close'].shift(-1) - df['close']).fillna(0).values
++    pred = np.sign(p_trend - 0.5)
++    tp = int(((pred==1)&(actual==1)).sum()); tn = int(((pred==-1)&(actual==-1)).sum())
++    fp = int(((pred==1)&(actual==-1)).sum()); fn = int(((pred==-1)&(actual==1)).sum())
++    denom = math.sqrt((tp+fp)*(tp+fn)*(tn+fp)*(tn+fn))
++    mcc = float((tp*tn - fp*fn)/denom) if denom>0 else 0.0
+ 
+-    # Summaries
+     if trades:
+         pnl = np.array([t["pnl_bps"] for t in trades])
+-        winrate = float((pnl>0).mean()) if len(pnl)>0 else 0.0
+-        summary = {"n_trades": int(len(trades)), "winrate": winrate, "cum_pnl_bps": float(pnl.sum())}
++        hit_rate = float((pnl>0).mean()) if len(pnl)>0 else 0.0
++        summary = {"n_trades": int(len(trades)), "hit_rate": hit_rate, "mcc": mcc, "cum_pnl_bps": float(pnl.sum())}
+     else:
+-        summary = {"n_trades": 0, "winrate": 0.0, "cum_pnl_bps": 0.0}
++        summary = {"n_trades": 0, "hit_rate": 0.0, "mcc": mcc, "cum_pnl_bps": 0.0}
++
++    try:
++        entry_dbg = [d for d in gating_dbg if d.get('decision')=='enter']
++        if entry_dbg:
++            ent = pd.DataFrame({"p": [d['pop'] for d in entry_dbg],
++                                "p_ev_req": [d.get('p_ev_req', float('nan')) for d in entry_dbg]})
++            bins = np.linspace(0,1,21)
++            ent['bin'] = pd.cut(ent['p'], bins, include_lowest=True, right=True)
++            rel = ent.groupby('bin')['p'].agg(['count','mean']).reset_index().rename(columns={'mean':'p_bin_mean'})
++            with open(Path(args.outdir)/"calibration_report.json","w") as f:
++                json.dump({"reliability": rel.to_dict(orient='list')}, f, indent=2)
++    except Exception:
++        pass
+ 
+     outdir = Path(args.outdir)
+     outdir.mkdir(parents=True, exist_ok=True)
+     # trades
+-    import csv
+     with open(outdir/"trades.csv","w",newline="",encoding="utf-8") as f:
+         fn = list(trades[0].keys()) if trades else ["entry_idx","exit_idx","side","entry_px","exit_px","pnl_bps"]
+         w = csv.DictWriter(f, fieldnames=fn); w.writeheader()
+         for t in trades: w.writerow(t)
+     # gating debug
+     with open(outdir/"gating_debug.json","w",encoding="utf-8") as f:
+         json.dump(gating_dbg, f, ensure_ascii=False, indent=2)
+     # preds_test (audit)
+-    audit = pd.DataFrame({"ofi": df["ofi"], "tr": df["tr"]})
++    audit = pd.DataFrame({tcol: df[tcol], "p_trend": p_trend, "ofi": df["ofi"], "macd_hist": macd_diff})
+     audit.to_csv(outdir/"preds_test.csv", index=False)
+     # summary
+     with open(outdir/"summary.json","w",encoding="utf-8") as f:
+         json.dump(summary, f, ensure_ascii=False, indent=2)
+ 
+ if __name__=="__main__":
+     main()
+ 
+EOF
+)