# -*- coding: utf-8 -*-
"""
runner_patched.py — Strategy V2 wiring (Conviction Gate + EV + Rolling Balance + OFI)
"""
import os, sys, json, argparse, csv, math
from pathlib import Path
import yaml, pandas as pd, numpy as np
from backtest.strategy_v2 import (
    passes_conviction, ConvictionParams, ConvictionState,
    RollingBalance, RollingBalanceParams, approx_ofi, Frictions
)

# --- PATCH: timestamp auto-normalization (injected) ---------------------------
try:
    import pandas as _pd
    import numpy as _np
    from pandas.api.types import is_numeric_dtype as _isnum
    _orig_read_csv = _pd.read_csv

    def _to_utc(series):
        s = series
        if _isnum(s):
            x = s.dropna().astype("int64")
            if len(x) > 0:
                v = int(x.iloc[0]); digits = len(str(abs(v))) if v != 0 else 1
                if digits >= 13:
                    return _pd.to_datetime(s, unit="ms", utc=True, errors="coerce")
                elif digits >= 10:
                    return _pd.to_datetime(s, unit="s", utc=True, errors="coerce")
        out = _pd.to_datetime(s, utc=True, errors="coerce")
        if out.notna().any():
            return out
        for fmt in ("%Y-%m-%d %H:%M:%S", "YYYY/%m/%d %H:%M:%S", "%Y-%m-%dT%H:%M:%S", "%d-%m-%Y %H:%M:%S"):
            try:
                return _pd.to_datetime(s, format=fmt, utc=True, errors="coerce")
            except Exception:
                pass
        return out

    def _ensure_timestamp(df):
        if "timestamp" in df.columns and df["timestamp"].notna().any():
            return df
        cands = [c for c in df.columns if str(c).lower() in (
            "timestamp", "datetime", "open_time", "time_open", "candle_begin_time", "ts", "t", "date", "time")]
        order = ["timestamp", "datetime", "open_time", "time_open", "candle_begin_time", "ts", "t", "date", "time"]
        cands.sort(key=lambda c: order.index(str(c).lower()) if str(c).lower() in order else 999)
        for c in cands:
            if str(c).lower() in ("date", "time"):
                continue
            ts = _to_utc(df[c])
            if ts.notna().any():
                df["timestamp"] = ts
                break
        if "timestamp" not in df.columns or df["timestamp"].isna().all():
            if "date" in df.columns and "time" in df.columns:
                combo = df["date"].astype(str) + " " + df["time"].astype(str)
                ts = _to_utc(combo)
                if ts.notna().any():
                    df["timestamp"] = ts
        if "timestamp" in df.columns:
            df.sort_values("timestamp", inplace=True, ignore_index=True)
            df.drop_duplicates(subset=["timestamp"], keep="last", inplace=True)
        return df

    def _patched_read_csv(*args, **kwargs):
        df = _orig_read_csv(*args, **kwargs)
        try:
            df = _ensure_timestamp(df)
        except Exception:
            pass
        return df

    if getattr(_pd.read_csv, "__name__", "") != "_patched_read_csv":
        _pd.read_csv = _patched_read_csv
except Exception:
    pass
# --- END PATCH ----------------------------------------------------------------


def load_yaml(p):
    with open(p, 'r', encoding='utf-8') as f:
        return yaml.safe_load(f)


def true_range(h, l, pc):
    return max(h - l, abs(h - pc), abs(l - pc))


def main():
    ap = argparse.ArgumentParser()
    ap.add_argument('--data-root', required=True)
    ap.add_argument('--csv-glob', required=True)
    ap.add_argument('--params', required=True)
    ap.add_argument('--outdir', required=True)
    ap.add_argument('--calibrator', default=None, help='optional isotonic calibrator JSON')
    args = ap.parse_args()

    repo_root = Path('.').resolve()
<<<<<<< HEAD
    spec = load_yaml(repo_root/'specs'/'strategy_v2_spec.yml')
=======
    spec = load_yaml(repo_root / 'specs' / 'strategy_v2_spec.yml')
>>>>>>> ef14cb76
    os.makedirs(args.outdir, exist_ok=True)

    params = load_yaml(args.params)
    exits = spec.get('components', {}).get('exits', {})
    costs = spec.get('components', {}).get('costs', {})
    for k, v in exits.items():
        params.setdefault('exit', {}).setdefault(k, v)
    for k, v in costs.items():
        params.setdefault('meta', {}).setdefault(k, v if isinstance(v, (int, float)) else v)

    rbp = RollingBalanceParams(
        win=spec['components']['structure']['rolling_balance_avoid']['win_min'],
        tr_pctl_max=spec['components']['structure']['rolling_balance_avoid']['tr_pctl_max']
    )
    rb = RollingBalance(rbp)
    ofi_lb = spec['components']['orderflow']['ofi_align']['lookback']

    fr = Frictions(
        fee_bps_per_side=params['meta'].get('fee_bps_per_side', 5),
        slippage_bps_per_side=params['meta'].get('slippage_bps_per_side', 2),
        funding_bps_estimate=params['meta'].get('funding_bps_estimate', 0.5)
    )
    frictions_bps = fr.per_roundtrip()

    conv = spec['components']['gating']['conviction']
<<<<<<< HEAD
    ev_gate = conv.get('ev_gate', {})
    gate = ConvictionParams(m=conv['persistence']['m'], k=conv['persistence']['k'],
                            thr_entry=conv['hysteresis']['thr_entry'],
                            thr_exit=conv['hysteresis']['thr_exit'],
                            alpha_cost=ev_gate.get('alpha_cost', 0.0))
    ev_mode = ev_gate.get('mode', 'bps')
    ev_margin = ev_gate.get('ev_margin_bps', 0.0)
=======
    gate = ConvictionParams(
        m=conv['persistence']['m'],
        k=conv['persistence']['k'],
        thr_entry=conv['hysteresis']['thr_entry'],
        thr_exit=conv['hysteresis']['thr_exit'],
        alpha_cost=conv['ev_gate']['alpha_cost']
    )
>>>>>>> ef14cb76
    state = ConvictionState()
    calibrator = None
    if args.calibrator and Path(args.calibrator).exists():
        try:
            with open(args.calibrator, 'r', encoding='utf-8') as f:
                cal = json.load(f)
            xs = np.array(cal.get('X_', cal.get('x', [])), dtype=float)
            ys = np.array(cal.get('y_', cal.get('y', [])), dtype=float)
            if len(xs) and len(ys):
                def _calib(x):
                    return np.interp(x, xs, ys, left=ys[0], right=ys[-1])
                calibrator = _calib
        except Exception:
            calibrator = None

    calibrator = None
    if args.calibrator and Path(args.calibrator).exists():
        try:
            with open(args.calibrator, 'r', encoding='utf-8') as f:
                cal = json.load(f)
            xs = np.array(cal.get('X_', cal.get('x', [])), dtype=float)
            ys = np.array(cal.get('y_', cal.get('y', [])), dtype=float)
            if len(xs) and len(ys):
                def _calib(x):
                    return np.interp(x, xs, ys, left=ys[0], right=ys[-1])
                calibrator = _calib
        except Exception:
            calibrator = None

    # --- input CSV locate ---
    import glob
    matches = []
    for p in glob.glob(str(Path(args.data_root) / '**' / '*.csv'), recursive=True):
        if glob.fnmatch.fnmatch(p, str(Path(args.data_root) / args.csv_glob)):
            matches.append(p)
    if not matches:
        raise SystemExit(f"No CSV matched: {args.csv_glob}")
    csv_path = matches[0]

    # --- load & validate ---
    df = pd.read_csv(csv_path)
    req = ['open', 'high', 'low', 'close', 'volume']
    for col in req:
        if col not in df.columns:
            raise SystemExit(f"Missing column: {col}")
    tcol = 'timestamp' if 'timestamp' in df.columns else ('datetime' if 'datetime' in df.columns else None)
    if tcol is None:
        raise SystemExit("Need timestamp/datetime column")
    df[tcol] = pd.to_datetime(df[tcol], utc=True, errors='coerce')
    df = df.sort_values(tcol).reset_index(drop=True)

    # --- MACD proxy (until model p_hat provided) ---
    fast = spec['components']['signal']['macd']['fast']
    slow = spec['components']['signal']['macd']['slow']
    signal = spec['components']['signal']['signal']
    ema_fast = df['close'].ewm(span=fast, adjust=False).mean()
    ema_slow = df['close'].ewm(span=slow, adjust=False).mean()
    macd = ema_fast - ema_slow
    macd_signal = macd.ewm(span=signal, adjust=False).mean()
    macd_diff = macd - macd_signal
    dir_hint = np.sign(macd_diff).astype(int)

<<<<<<< HEAD
    # Features
=======
    # --- Features ---
>>>>>>> ef14cb76
    ofi_list, tr_list, in_box_list, tr_pctl_list = [], [], [], []
    prev_close = float(df['close'].iloc[0])
    for h, l, c, o, v in zip(df['high'], df['low'], df['close'], df['open'], df['volume']):
        rb.update(float(h), float(l), float(prev_close))
<<<<<<< HEAD
        tr_val = true_range(float(h),float(l),float(prev_close))
        tr_list.append(tr_val)
        ofi_list.append(approx_ofi(float(o),float(h),float(l),float(c),float(v)))
        s = sorted(rb.buffer)
        if s:
            idx = max(0, min(len(s)-1, (rbp.tr_pctl_max*len(s))//100))
            thr = s[idx]
            in_box = rb.buffer[-1] <= thr
            pctl = (np.searchsorted(s, rb.buffer[-1], side='right')/len(s))*100.0
=======
        tr_val = true_range(float(h), float(l), float(prev_close))
        tr_list.append(tr_val)
        ofi_list.append(approx_ofi(float(o), float(h), float(l), float(c), float(v)))
        s = sorted(rb.buffer)
        if s:
            idx = max(0, min(len(s) - 1, (rbp.tr_pctl_max * len(s)) // 100))
            thr = s[idx]
            in_box = rb.buffer[-1] <= thr
            pctl = (np.searchsorted(s, rb.buffer[-1], side='right') / len(s)) * 100.0
>>>>>>> ef14cb76
        else:
            in_box, pctl = False, 100.0
        in_box_list.append(in_box)
        tr_pctl_list.append(pctl)
        prev_close = float(c)
<<<<<<< HEAD
    df['ofi'] = ofi_list; df['tr'] = tr_list
    df['in_box'] = in_box_list; df['tr_pctl'] = tr_pctl_list
=======
    df['ofi'] = ofi_list
    df['tr'] = tr_list
    df['in_box'] = in_box_list
    df['tr_pctl'] = tr_pctl_list
>>>>>>> ef14cb76

    # --- Persistence ---
    m = gate.m
    aligned = (np.sign(macd_diff) == np.sign(pd.Series(macd_diff).shift(1))).astype(int)
    aligned = pd.Series(aligned).rolling(m).sum().fillna(0).astype(int)

<<<<<<< HEAD
    # Probability
    if 'p_hat' in df.columns:
        p_raw = df['p_hat'].astype(float).clip(0,1).values
    else:
        macd_z = (macd_diff - pd.Series(macd_diff).rolling(100, min_periods=10).mean()) / (pd.Series(macd_diff).rolling(100, min_periods=10).std()+1e-9)
        ofi_z = (df['ofi'] - pd.Series(df['ofi']).rolling(100, min_periods=10).mean()) / (pd.Series(df['ofi']).rolling(100, min_periods=10).std()+1e-9)
        score = np.tanh(macd_z.fillna(0) + ofi_z.fillna(0))
        p_raw = ((score - score.min()) / (score.max() - score.min() + 1e-9)).fillna(0.5).values
    if 'p_hat_calibrated' in df.columns:
        p_trend = df['p_hat_calibrated'].astype(float).clip(0,1).values
    else:
        p_trend = p_raw
        if calibrator is not None:
            try:
                p_trend = np.clip(calibrator(p_raw), 0, 1)
            except Exception:
                p_trend = p_raw
    smoothing = spec['components']['signal'].get('smoothing', {})
    ema_span = smoothing.get('ema_span', 0)
    if ema_span:
        p_trend = pd.Series(p_trend).ewm(span=ema_span, adjust=False).mean().clip(0,1).values
    df['p_trend'] = p_trend
=======
    # --- Probability ---
    if 'p_hat' in df.columns:
        p_raw = df['p_hat'].astype(float).clip(0, 1).values
    else:
        macd_z = (macd_diff - pd.Series(macd_diff).rolling(100, min_periods=10).mean()) / \
                 (pd.Series(macd_diff).rolling(100, min_periods=10).std() + 1e-9)
        ofi_z = (df['ofi'] - pd.Series(df['ofi']).rolling(100, min_periods=10).mean()) / \
                (pd.Series(df['ofi']).rolling(100, min_periods=10).std() + 1e-9)
        score = np.tanh(macd_z.fillna(0) + ofi_z.fillna(0))
        p_raw = ((score - score.min()) / (score.max() - score.min() + 1e-9)).fillna(0.5).values
>>>>>>> ef14cb76

    if 'p_hat_calibrated' in df.columns:
        p_trend = df['p_hat_calibrated'].astype(float).clip(0, 1).values
    else:
        p_trend = p_raw
        if calibrator is not None:
            try:
                p_trend = np.clip(calibrator(p_raw), 0, 1)
            except Exception:
                p_trend = p_raw
    df['p_trend'] = p_trend

    # --- Regime ---
    atr_n = spec['components']['regime']['atr']['n']
    tr = pd.Series(df['tr']).rolling(atr_n).mean()
    z = (tr - tr.rolling(atr_n * 5, min_periods=atr_n).mean()) / (tr.rolling(atr_n * 5, min_periods=atr_n).std() + 1e-12)
    regime = np.where(z >= spec['components']['regime']['atr']['z_trend_min'], 'trend', 'range')

    # --- Gating thresholds ---
    thr_trend = spec['components']['gating']['calibration']['p_thr']['trend']
    thr_range = spec['components']['gating']['calibration']['p_thr']['range']

<<<<<<< HEAD
    ex_mode = params['exit'].get('mode', 'fixed')
    min_hold = params['exit'].get('min_hold', 8); max_hold = params['exit'].get('max_hold', 60)
=======
    # --- Exits/holds ---
    tp_bps = params['exit'].get('tp_bps', 38)
    sl_bps = params['exit'].get('sl_bps', 22)
    min_hold = params['exit'].get('min_hold', 8)
    max_hold = params['exit'].get('max_hold', 60)
>>>>>>> ef14cb76
    be_bps = params['exit'].get('breakeven_bps', 7)
    if ex_mode == 'dynamic_atr':
        atr_cfg = params['exit'].get('atr', {})
        atr_n_exit = atr_cfg.get('n', 14)
        atr_series_exit = pd.Series(df['tr']).rolling(atr_n_exit).mean()
        atr_bps = (atr_series_exit / df['close']).fillna(0)*10000
        tp_mult = atr_cfg.get('tp_mult', {})
        sl_mult = atr_cfg.get('sl_mult', {})
        cap = atr_cfg.get('cap_bps', {})
        loop_start = max(atr_n, m, atr_n_exit)+1
    else:
        tp_bps = params['exit'].get('tp_bps', 38)
        sl_bps = params['exit'].get('sl_bps', 22)
        loop_start = max(atr_n, m)+1

    position, entry_px, entry_idx = 0, 0.0, -1
    be_armed = False
    trades, gating_dbg = [], []
    tp_bps_cur = 0.0
    sl_bps_cur = 0.0

<<<<<<< HEAD
    def calc_ev(pop, tp, sl): return pop*tp - (1.0-pop)*sl - frictions_bps

    for i in range(loop_start, len(df)):
        side = int(np.sign(dir_hint[i])); pop = float(p_trend[i])
        thr = thr_trend if regime[i]=='trend' else thr_range
        mom_k = int(aligned.iloc[i])
        in_box = bool(df['in_box'].iloc[i])
        tr_pctl = float(df['tr_pctl'].iloc[i])
        ofi_ok = (int(np.sign(df['ofi'].iloc[max(0,i-ofi_lb):i].sum())) == side) if side!=0 else False

        if ex_mode == 'dynamic_atr':
            atr_val = float(atr_bps.iloc[i])
            tp_bps_i = float(np.clip(atr_val * tp_mult.get(regime[i],1.0), cap.get('tp_min',0), cap.get('tp_max',1e9)))
            sl_bps_i = float(np.clip(atr_val * sl_mult.get(regime[i],1.0), cap.get('sl_min',0), cap.get('sl_max',1e9)))
        else:
            tp_bps_i = tp_bps
            sl_bps_i = sl_bps
        ev_bps = calc_ev(pop, tp_bps_i, sl_bps_i)

        if ev_mode == 'probability':
            p_ev_req = (sl_bps_i + frictions_bps + ev_margin) / (tp_bps_i + sl_bps_i + 1e-9)
            passed_ev = pop >= p_ev_req
        else:
            p_ev_req = None
            passed_ev = ev_bps >= gate.alpha_cost * frictions_bps

        passed_calib = pop >= thr
        passed_persist = mom_k >= gate.k
        dbg = {"i":i,"side":side,"pop":pop,"thr":thr,
               "passed_calib":bool(passed_calib),"mom_k_of_m":mom_k,
               "passed_persist":bool(passed_persist),"ev_bps":ev_bps,
               "passed_ev":bool(passed_ev),"in_box":bool(in_box),
               "tr_pctl":tr_pctl,"ofi_ok":bool(ofi_ok),
               "tp_bps_i":tp_bps_i,"sl_bps_i":sl_bps_i}
        if ev_mode == 'probability':
            dbg["p_ev_req"] = p_ev_req

        if position==0:
            decision = passed_calib and passed_persist and passed_ev and (not in_box) and ofi_ok and side!=0
            if decision:
                position = side; state.last_side = side
                entry_px = float(df['close'].iloc[i]); entry_idx = i
                tp_bps_cur = tp_bps_i; sl_bps_cur = sl_bps_i
=======
    def calc_ev(pop):
        # EV in bps (expected)
        return pop * tp_bps - (1.0 - pop) * sl_bps - frictions_bps

    # --- Main loop ---
    for i in range(max(atr_n, m) + 1, len(df)):
        side = int(np.sign(dir_hint[i]))
        pop = float(p_trend[i])
        thr = thr_trend if regime[i] == 'trend' else thr_range
        mom_k = int(aligned.iloc[i])
        ev_bps = calc_ev(pop)
        in_box = bool(df['in_box'].iloc[i])
        tr_pctl = float(df['tr_pctl'].iloc[i])
        ofi_ok = (int(np.sign(df['ofi'].iloc[max(0, i - ofi_lb):i].sum())) == side) if side != 0 else False

        passed_calib = pop >= thr
        passed_persist = mom_k >= gate.k
        # alpha_cost is multiplier on round-trip frictions (keep this convention)
        passed_ev = ev_bps >= gate.alpha_cost * frictions_bps

        dbg = {
            "i": i, "side": side, "pop": pop, "thr": thr,
            "passed_calib": bool(passed_calib),
            "mom_k_of_m": mom_k,
            "passed_persist": bool(passed_persist),
            "ev_bps": ev_bps,
            "passed_ev": bool(passed_ev),
            "in_box": bool(in_box),
            "tr_pctl": tr_pctl,
            "ofi_ok": bool(ofi_ok),
        }

        if position == 0:
            decision = passed_calib and passed_persist and passed_ev and (not in_box) and ofi_ok and side != 0
            if decision:
                position = side
                state.last_side = side
                entry_px = float(df['close'].iloc[i])
                entry_idx = i
>>>>>>> ef14cb76
                be_armed = False
                dbg["decision"] = "enter"
            else:
                dbg["decision"] = "reject"
        else:
            held = i - entry_idx
<<<<<<< HEAD
            pnl_bps = (float(df['close'].iloc[i]) / entry_px - 1.0) * (10000.0) * position
            if not be_armed and pnl_bps >= be_bps:
                be_armed = True
            hit_tp = pnl_bps >= tp_bps_cur
            hit_sl = pnl_bps <= (0 if be_armed else -sl_bps_cur)
=======
            pnl_bps = (float(df['close'].iloc[i]) / entry_px - 1.0) * 10000.0 * position
            if not be_armed and pnl_bps >= be_bps:
                be_armed = True
            hit_tp = pnl_bps >= tp_bps
            hit_sl = pnl_bps <= (0 if be_armed else -sl_bps)
>>>>>>> ef14cb76
            time_exit = held >= max_hold
            if hit_tp or hit_sl or time_exit or (held < min_hold and hit_sl):
                trades.append({
                    "entry_idx": entry_idx, "exit_idx": i, "side": position,
                    "entry_px": entry_px, "exit_px": float(df['close'].iloc[i]),
                    "pnl_bps": pnl_bps
                })
                position, entry_idx, entry_px = 0, -1, 0.0
                dbg["decision"] = "exit"
            else:
                dbg["decision"] = "hold"
<<<<<<< HEAD
            dbg["be_armed"] = bool(be_armed)
        gating_dbg.append(dbg)

    # Metrics
    actual = np.sign(df['close'].shift(-1) - df['close']).fillna(0).values
    pred = np.sign(p_trend - 0.5)
    tp = int(((pred==1)&(actual==1)).sum()); tn = int(((pred==-1)&(actual==-1)).sum())
    fp = int(((pred==1)&(actual==-1)).sum()); fn = int(((pred==-1)&(actual==1)).sum())
    denom = math.sqrt((tp+fp)*(tp+fn)*(tn+fp)*(tn+fn))
    mcc = float((tp*tn - fp*fn)/denom) if denom>0 else 0.0

    if trades:
        pnl = np.array([t["pnl_bps"] for t in trades])
        hit_rate = float((pnl>0).mean()) if len(pnl)>0 else 0.0
=======

        dbg["be_armed"] = bool(be_armed)
        gating_dbg.append(dbg)

    # --- Metrics ---
    actual = np.sign(df['close'].shift(-1) - df['close']).fillna(0).values
    pred = np.sign(p_trend - 0.5)
    tp = int(((pred == 1) & (actual == 1)).sum()); tn = int(((pred == -1) & (actual == -1)).sum())
    fp = int(((pred == 1) & (actual == -1)).sum()); fn = int(((pred == -1) & (actual == 1)).sum())
    denom = math.sqrt((tp + fp) * (tp + fn) * (tn + fp) * (tn + fn))
    mcc = float((tp * tn - fp * fn) / denom) if denom > 0 else 0.0

    if trades:
        pnl = np.array([t["pnl_bps"] for t in trades])
        hit_rate = float((pnl > 0).mean()) if len(pnl) > 0 else 0.0
>>>>>>> ef14cb76
        summary = {"n_trades": int(len(trades)), "hit_rate": hit_rate, "mcc": mcc, "cum_pnl_bps": float(pnl.sum())}
    else:
        summary = {"n_trades": 0, "hit_rate": 0.0, "mcc": mcc, "cum_pnl_bps": 0.0}

    outdir = Path(args.outdir)
    outdir.mkdir(parents=True, exist_ok=True)

    # trades
<<<<<<< HEAD
    with open(outdir/"trades.csv","w",newline="",encoding="utf-8") as f:
        fn = list(trades[0].keys()) if trades else ["entry_idx","exit_idx","side","entry_px","exit_px","pnl_bps"]
        w = csv.DictWriter(f, fieldnames=fn); w.writeheader()
        for t in trades: w.writerow(t)
=======
    with open(outdir / "trades.csv", "w", newline="", encoding="utf-8") as f:
        fn = list(trades[0].keys()) if trades else ["entry_idx", "exit_idx", "side", "entry_px", "exit_px", "pnl_bps"]
        w = csv.DictWriter(f, fieldnames=fn)
        w.writeheader()
        for t in trades:
            w.writerow(t)

>>>>>>> ef14cb76
    # gating debug
    with open(outdir / "gating_debug.json", "w", encoding="utf-8") as f:
        json.dump(gating_dbg, f, ensure_ascii=False, indent=2)

    # preds_test (audit)
    audit = pd.DataFrame({tcol: df[tcol], "p_trend": p_trend, "ofi": df["ofi"], "macd_hist": macd_diff})
<<<<<<< HEAD
    audit.to_csv(outdir/"preds_test.csv", index=False)
=======
    audit.to_csv(outdir / "preds_test.csv", index=False)

>>>>>>> ef14cb76
    # summary
    with open(outdir / "summary.json", "w", encoding="utf-8") as f:
        json.dump(summary, f, ensure_ascii=False, indent=2)


if __name__ == "__main__":
    main()<|MERGE_RESOLUTION|>--- conflicted
+++ resolved
@@ -1,6 +1,10 @@
 # -*- coding: utf-8 -*-
 """
 runner_patched.py — Strategy V2 wiring (Conviction Gate + EV + Rolling Balance + OFI)
+- Dynamic ATR-based TP/SL (optional)
+- EV gate supports 'probability' mode or 'bps multiple' mode
+- Optional p_smoothing via EMA
+- Debug artifacts: trades.csv, gating_debug.json, preds_test.csv, summary.json
 """
 import os, sys, json, argparse, csv, math
 from pathlib import Path
@@ -13,7 +17,6 @@
 # --- PATCH: timestamp auto-normalization (injected) ---------------------------
 try:
     import pandas as _pd
-    import numpy as _np
     from pandas.api.types import is_numeric_dtype as _isnum
     _orig_read_csv = _pd.read_csv
 
@@ -30,7 +33,7 @@
         out = _pd.to_datetime(s, utc=True, errors="coerce")
         if out.notna().any():
             return out
-        for fmt in ("%Y-%m-%d %H:%M:%S", "YYYY/%m/%d %H:%M:%S", "%Y-%m-%dT%H:%M:%S", "%d-%m-%Y %H:%M:%S"):
+        for fmt in ("%Y-%m-%d %H:%M:%S", "%Y/%m/%d %H:%M:%S", "%Y-%m-%dT%H:%M:%S", "%d-%m-%Y %H:%M:%S"):
             try:
                 return _pd.to_datetime(s, format=fmt, utc=True, errors="coerce")
             except Exception:
@@ -77,7 +80,7 @@
 # --- END PATCH ----------------------------------------------------------------
 
 
-def load_yaml(p):
+def load_yaml(p: Path):
     with open(p, 'r', encoding='utf-8') as f:
         return yaml.safe_load(f)
 
@@ -96,14 +99,10 @@
     args = ap.parse_args()
 
     repo_root = Path('.').resolve()
-<<<<<<< HEAD
-    spec = load_yaml(repo_root/'specs'/'strategy_v2_spec.yml')
-=======
     spec = load_yaml(repo_root / 'specs' / 'strategy_v2_spec.yml')
->>>>>>> ef14cb76
     os.makedirs(args.outdir, exist_ok=True)
 
-    params = load_yaml(args.params)
+    params = load_yaml(Path(args.params))
     exits = spec.get('components', {}).get('exits', {})
     costs = spec.get('components', {}).get('costs', {})
     for k, v in exits.items():
@@ -111,6 +110,7 @@
     for k, v in costs.items():
         params.setdefault('meta', {}).setdefault(k, v if isinstance(v, (int, float)) else v)
 
+    # Structure / OFI
     rbp = RollingBalanceParams(
         win=spec['components']['structure']['rolling_balance_avoid']['win_min'],
         tr_pctl_max=spec['components']['structure']['rolling_balance_avoid']['tr_pctl_max']
@@ -118,6 +118,7 @@
     rb = RollingBalance(rbp)
     ofi_lb = spec['components']['orderflow']['ofi_align']['lookback']
 
+    # Frictions
     fr = Frictions(
         fee_bps_per_side=params['meta'].get('fee_bps_per_side', 5),
         slippage_bps_per_side=params['meta'].get('slippage_bps_per_side', 2),
@@ -125,25 +126,22 @@
     )
     frictions_bps = fr.per_roundtrip()
 
+    # Conviction / EV gate config
     conv = spec['components']['gating']['conviction']
-<<<<<<< HEAD
-    ev_gate = conv.get('ev_gate', {})
-    gate = ConvictionParams(m=conv['persistence']['m'], k=conv['persistence']['k'],
-                            thr_entry=conv['hysteresis']['thr_entry'],
-                            thr_exit=conv['hysteresis']['thr_exit'],
-                            alpha_cost=ev_gate.get('alpha_cost', 0.0))
-    ev_mode = ev_gate.get('mode', 'bps')
-    ev_margin = ev_gate.get('ev_margin_bps', 0.0)
-=======
+    ev_gate_cfg = conv.get('ev_gate', {})
     gate = ConvictionParams(
         m=conv['persistence']['m'],
         k=conv['persistence']['k'],
         thr_entry=conv['hysteresis']['thr_entry'],
         thr_exit=conv['hysteresis']['thr_exit'],
-        alpha_cost=conv['ev_gate']['alpha_cost']
+        alpha_cost=ev_gate_cfg.get('alpha_cost', 0.0)  # backward-compatible default
     )
->>>>>>> ef14cb76
+    ev_mode = ev_gate_cfg.get('mode', 'bps')  # 'probability' | 'bps'
+    ev_margin = ev_gate_cfg.get('ev_margin_bps', 0.0)
+
     state = ConvictionState()
+
+    # Optional calibrator
     calibrator = None
     if args.calibrator and Path(args.calibrator).exists():
         try:
@@ -158,21 +156,7 @@
         except Exception:
             calibrator = None
 
-    calibrator = None
-    if args.calibrator and Path(args.calibrator).exists():
-        try:
-            with open(args.calibrator, 'r', encoding='utf-8') as f:
-                cal = json.load(f)
-            xs = np.array(cal.get('X_', cal.get('x', [])), dtype=float)
-            ys = np.array(cal.get('y_', cal.get('y', [])), dtype=float)
-            if len(xs) and len(ys):
-                def _calib(x):
-                    return np.interp(x, xs, ys, left=ys[0], right=ys[-1])
-                calibrator = _calib
-        except Exception:
-            calibrator = None
-
-    # --- input CSV locate ---
+    # Locate CSV
     import glob
     matches = []
     for p in glob.glob(str(Path(args.data_root) / '**' / '*.csv'), recursive=True):
@@ -182,7 +166,7 @@
         raise SystemExit(f"No CSV matched: {args.csv_glob}")
     csv_path = matches[0]
 
-    # --- load & validate ---
+    # Load & validate
     df = pd.read_csv(csv_path)
     req = ['open', 'high', 'low', 'close', 'volume']
     for col in req:
@@ -194,7 +178,7 @@
     df[tcol] = pd.to_datetime(df[tcol], utc=True, errors='coerce')
     df = df.sort_values(tcol).reset_index(drop=True)
 
-    # --- MACD proxy (until model p_hat provided) ---
+    # Signal: MACD proxy (until p_hat provided)
     fast = spec['components']['signal']['macd']['fast']
     slow = spec['components']['signal']['macd']['slow']
     signal = spec['components']['signal']['signal']
@@ -205,26 +189,11 @@
     macd_diff = macd - macd_signal
     dir_hint = np.sign(macd_diff).astype(int)
 
-<<<<<<< HEAD
     # Features
-=======
-    # --- Features ---
->>>>>>> ef14cb76
     ofi_list, tr_list, in_box_list, tr_pctl_list = [], [], [], []
     prev_close = float(df['close'].iloc[0])
     for h, l, c, o, v in zip(df['high'], df['low'], df['close'], df['open'], df['volume']):
         rb.update(float(h), float(l), float(prev_close))
-<<<<<<< HEAD
-        tr_val = true_range(float(h),float(l),float(prev_close))
-        tr_list.append(tr_val)
-        ofi_list.append(approx_ofi(float(o),float(h),float(l),float(c),float(v)))
-        s = sorted(rb.buffer)
-        if s:
-            idx = max(0, min(len(s)-1, (rbp.tr_pctl_max*len(s))//100))
-            thr = s[idx]
-            in_box = rb.buffer[-1] <= thr
-            pctl = (np.searchsorted(s, rb.buffer[-1], side='right')/len(s))*100.0
-=======
         tr_val = true_range(float(h), float(l), float(prev_close))
         tr_list.append(tr_val)
         ofi_list.append(approx_ofi(float(o), float(h), float(l), float(c), float(v)))
@@ -234,52 +203,22 @@
             thr = s[idx]
             in_box = rb.buffer[-1] <= thr
             pctl = (np.searchsorted(s, rb.buffer[-1], side='right') / len(s)) * 100.0
->>>>>>> ef14cb76
         else:
             in_box, pctl = False, 100.0
         in_box_list.append(in_box)
         tr_pctl_list.append(pctl)
         prev_close = float(c)
-<<<<<<< HEAD
-    df['ofi'] = ofi_list; df['tr'] = tr_list
-    df['in_box'] = in_box_list; df['tr_pctl'] = tr_pctl_list
-=======
     df['ofi'] = ofi_list
     df['tr'] = tr_list
     df['in_box'] = in_box_list
     df['tr_pctl'] = tr_pctl_list
->>>>>>> ef14cb76
-
-    # --- Persistence ---
+
+    # Persistence
     m = gate.m
     aligned = (np.sign(macd_diff) == np.sign(pd.Series(macd_diff).shift(1))).astype(int)
     aligned = pd.Series(aligned).rolling(m).sum().fillna(0).astype(int)
 
-<<<<<<< HEAD
     # Probability
-    if 'p_hat' in df.columns:
-        p_raw = df['p_hat'].astype(float).clip(0,1).values
-    else:
-        macd_z = (macd_diff - pd.Series(macd_diff).rolling(100, min_periods=10).mean()) / (pd.Series(macd_diff).rolling(100, min_periods=10).std()+1e-9)
-        ofi_z = (df['ofi'] - pd.Series(df['ofi']).rolling(100, min_periods=10).mean()) / (pd.Series(df['ofi']).rolling(100, min_periods=10).std()+1e-9)
-        score = np.tanh(macd_z.fillna(0) + ofi_z.fillna(0))
-        p_raw = ((score - score.min()) / (score.max() - score.min() + 1e-9)).fillna(0.5).values
-    if 'p_hat_calibrated' in df.columns:
-        p_trend = df['p_hat_calibrated'].astype(float).clip(0,1).values
-    else:
-        p_trend = p_raw
-        if calibrator is not None:
-            try:
-                p_trend = np.clip(calibrator(p_raw), 0, 1)
-            except Exception:
-                p_trend = p_raw
-    smoothing = spec['components']['signal'].get('smoothing', {})
-    ema_span = smoothing.get('ema_span', 0)
-    if ema_span:
-        p_trend = pd.Series(p_trend).ewm(span=ema_span, adjust=False).mean().clip(0,1).values
-    df['p_trend'] = p_trend
-=======
-    # --- Probability ---
     if 'p_hat' in df.columns:
         p_raw = df['p_hat'].astype(float).clip(0, 1).values
     else:
@@ -289,7 +228,6 @@
                 (pd.Series(df['ofi']).rolling(100, min_periods=10).std() + 1e-9)
         score = np.tanh(macd_z.fillna(0) + ofi_z.fillna(0))
         p_raw = ((score - score.min()) / (score.max() - score.min() + 1e-9)).fillna(0.5).values
->>>>>>> ef14cb76
 
     if 'p_hat_calibrated' in df.columns:
         p_trend = df['p_hat_calibrated'].astype(float).clip(0, 1).values
@@ -300,42 +238,47 @@
                 p_trend = np.clip(calibrator(p_raw), 0, 1)
             except Exception:
                 p_trend = p_raw
+
+    # Optional smoothing
+    smoothing = spec['components']['signal'].get('smoothing', {})
+    ema_span = int(smoothing.get('ema_span', 0) or 0)
+    if ema_span > 0:
+        p_trend = pd.Series(p_trend).ewm(span=ema_span, adjust=False).mean().clip(0, 1).values
+
     df['p_trend'] = p_trend
 
-    # --- Regime ---
+    # Regime
     atr_n = spec['components']['regime']['atr']['n']
     tr = pd.Series(df['tr']).rolling(atr_n).mean()
     z = (tr - tr.rolling(atr_n * 5, min_periods=atr_n).mean()) / (tr.rolling(atr_n * 5, min_periods=atr_n).std() + 1e-12)
     regime = np.where(z >= spec['components']['regime']['atr']['z_trend_min'], 'trend', 'range')
 
-    # --- Gating thresholds ---
+    # Gating thresholds
     thr_trend = spec['components']['gating']['calibration']['p_thr']['trend']
     thr_range = spec['components']['gating']['calibration']['p_thr']['range']
 
-<<<<<<< HEAD
-    ex_mode = params['exit'].get('mode', 'fixed')
-    min_hold = params['exit'].get('min_hold', 8); max_hold = params['exit'].get('max_hold', 60)
-=======
-    # --- Exits/holds ---
-    tp_bps = params['exit'].get('tp_bps', 38)
-    sl_bps = params['exit'].get('sl_bps', 22)
+    # Exits / holds
+    ex_mode = params['exit'].get('mode', 'fixed')  # 'fixed' | 'dynamic_atr'
     min_hold = params['exit'].get('min_hold', 8)
     max_hold = params['exit'].get('max_hold', 60)
->>>>>>> ef14cb76
     be_bps = params['exit'].get('breakeven_bps', 7)
+
     if ex_mode == 'dynamic_atr':
         atr_cfg = params['exit'].get('atr', {})
-        atr_n_exit = atr_cfg.get('n', 14)
-        atr_series_exit = pd.Series(df['tr']).rolling(atr_n_exit).mean()
-        atr_bps = (atr_series_exit / df['close']).fillna(0)*10000
+        atr_n_exit = int(atr_cfg.get('n', 14))
+        use_ema = bool(atr_cfg.get('use_ema', True))
+        tr_series = pd.Series(df['tr'])
+        atr_series_exit = (tr_series.ewm(span=atr_n_exit, adjust=False).mean()
+                           if use_ema else tr_series.rolling(atr_n_exit).mean())
+        atr_bps = (atr_series_exit / df['close']).fillna(0) * 10000
         tp_mult = atr_cfg.get('tp_mult', {})
         sl_mult = atr_cfg.get('sl_mult', {})
-        cap = atr_cfg.get('cap_bps', {})
-        loop_start = max(atr_n, m, atr_n_exit)+1
+        cap = atr_cfg.get('cap_bps', {})  # {tp_min,tp_max,sl_min,sl_max}
+        loop_start = max(atr_n, m, atr_n_exit) + 1
     else:
         tp_bps = params['exit'].get('tp_bps', 38)
         sl_bps = params['exit'].get('sl_bps', 22)
-        loop_start = max(atr_n, m)+1
+        loop_start = max(atr_n, m) + 1
 
     position, entry_px, entry_idx = 0, 0.0, -1
     be_armed = False
@@ -343,70 +286,41 @@
     tp_bps_cur = 0.0
     sl_bps_cur = 0.0
 
-<<<<<<< HEAD
-    def calc_ev(pop, tp, sl): return pop*tp - (1.0-pop)*sl - frictions_bps
+    def calc_ev(pop, tp, sl):
+        return pop * tp - (1.0 - pop) * sl - frictions_bps
 
     for i in range(loop_start, len(df)):
-        side = int(np.sign(dir_hint[i])); pop = float(p_trend[i])
-        thr = thr_trend if regime[i]=='trend' else thr_range
-        mom_k = int(aligned.iloc[i])
-        in_box = bool(df['in_box'].iloc[i])
-        tr_pctl = float(df['tr_pctl'].iloc[i])
-        ofi_ok = (int(np.sign(df['ofi'].iloc[max(0,i-ofi_lb):i].sum())) == side) if side!=0 else False
-
-        if ex_mode == 'dynamic_atr':
-            atr_val = float(atr_bps.iloc[i])
-            tp_bps_i = float(np.clip(atr_val * tp_mult.get(regime[i],1.0), cap.get('tp_min',0), cap.get('tp_max',1e9)))
-            sl_bps_i = float(np.clip(atr_val * sl_mult.get(regime[i],1.0), cap.get('sl_min',0), cap.get('sl_max',1e9)))
-        else:
-            tp_bps_i = tp_bps
-            sl_bps_i = sl_bps
-        ev_bps = calc_ev(pop, tp_bps_i, sl_bps_i)
-
-        if ev_mode == 'probability':
-            p_ev_req = (sl_bps_i + frictions_bps + ev_margin) / (tp_bps_i + sl_bps_i + 1e-9)
-            passed_ev = pop >= p_ev_req
-        else:
-            p_ev_req = None
-            passed_ev = ev_bps >= gate.alpha_cost * frictions_bps
-
-        passed_calib = pop >= thr
-        passed_persist = mom_k >= gate.k
-        dbg = {"i":i,"side":side,"pop":pop,"thr":thr,
-               "passed_calib":bool(passed_calib),"mom_k_of_m":mom_k,
-               "passed_persist":bool(passed_persist),"ev_bps":ev_bps,
-               "passed_ev":bool(passed_ev),"in_box":bool(in_box),
-               "tr_pctl":tr_pctl,"ofi_ok":bool(ofi_ok),
-               "tp_bps_i":tp_bps_i,"sl_bps_i":sl_bps_i}
-        if ev_mode == 'probability':
-            dbg["p_ev_req"] = p_ev_req
-
-        if position==0:
-            decision = passed_calib and passed_persist and passed_ev and (not in_box) and ofi_ok and side!=0
-            if decision:
-                position = side; state.last_side = side
-                entry_px = float(df['close'].iloc[i]); entry_idx = i
-                tp_bps_cur = tp_bps_i; sl_bps_cur = sl_bps_i
-=======
-    def calc_ev(pop):
-        # EV in bps (expected)
-        return pop * tp_bps - (1.0 - pop) * sl_bps - frictions_bps
-
-    # --- Main loop ---
-    for i in range(max(atr_n, m) + 1, len(df)):
         side = int(np.sign(dir_hint[i]))
         pop = float(p_trend[i])
         thr = thr_trend if regime[i] == 'trend' else thr_range
         mom_k = int(aligned.iloc[i])
-        ev_bps = calc_ev(pop)
         in_box = bool(df['in_box'].iloc[i])
         tr_pctl = float(df['tr_pctl'].iloc[i])
         ofi_ok = (int(np.sign(df['ofi'].iloc[max(0, i - ofi_lb):i].sum())) == side) if side != 0 else False
 
-        passed_calib = pop >= thr
-        passed_persist = mom_k >= gate.k
-        # alpha_cost is multiplier on round-trip frictions (keep this convention)
-        passed_ev = ev_bps >= gate.alpha_cost * frictions_bps
+        # per-bar TP/SL (dynamic or fixed)
+        if ex_mode == 'dynamic_atr':
+            atr_val = float(atr_bps.iloc[i])
+            tp_bps_i = float(np.clip(atr_val * float(tp_mult.get(regime[i], 1.0)),
+                                     float(cap.get('tp_min', 0.0)), float(cap.get('tp_max', 1e9))))
+            sl_bps_i = float(np.clip(atr_val * float(sl_mult.get(regime[i], 1.0)),
+                                     float(cap.get('sl_min', 0.0)), float(cap.get('sl_max', 1e9))))
+        else:
+            tp_bps_i = float(tp_bps)
+            sl_bps_i = float(sl_bps)
+
+        ev_bps = calc_ev(pop, tp_bps_i, sl_bps_i)
+
+        # EV gate
+        if ev_mode == 'probability':
+            p_ev_req = (sl_bps_i + frictions_bps + float(ev_margin)) / (tp_bps_i + sl_bps_i + 1e-9)
+            passed_ev = (pop >= p_ev_req)
+        else:  # 'bps' (multiple of frictions)
+            p_ev_req = None
+            passed_ev = (ev_bps >= gate.alpha_cost * frictions_bps)
+
+        passed_calib = (pop >= thr)
+        passed_persist = (mom_k >= gate.k)
 
         dbg = {
             "i": i, "side": side, "pop": pop, "thr": thr,
@@ -418,7 +332,11 @@
             "in_box": bool(in_box),
             "tr_pctl": tr_pctl,
             "ofi_ok": bool(ofi_ok),
+            "tp_bps_i": tp_bps_i,
+            "sl_bps_i": sl_bps_i
         }
+        if p_ev_req is not None:
+            dbg["p_ev_req"] = p_ev_req
 
         if position == 0:
             decision = passed_calib and passed_persist and passed_ev and (not in_box) and ofi_ok and side != 0
@@ -427,69 +345,53 @@
                 state.last_side = side
                 entry_px = float(df['close'].iloc[i])
                 entry_idx = i
->>>>>>> ef14cb76
                 be_armed = False
+                tp_bps_cur = tp_bps_i
+                sl_bps_cur = sl_bps_i
                 dbg["decision"] = "enter"
             else:
                 dbg["decision"] = "reject"
         else:
             held = i - entry_idx
-<<<<<<< HEAD
-            pnl_bps = (float(df['close'].iloc[i]) / entry_px - 1.0) * (10000.0) * position
-            if not be_armed and pnl_bps >= be_bps:
-                be_armed = True
-            hit_tp = pnl_bps >= tp_bps_cur
-            hit_sl = pnl_bps <= (0 if be_armed else -sl_bps_cur)
-=======
             pnl_bps = (float(df['close'].iloc[i]) / entry_px - 1.0) * 10000.0 * position
             if not be_armed and pnl_bps >= be_bps:
                 be_armed = True
-            hit_tp = pnl_bps >= tp_bps
-            hit_sl = pnl_bps <= (0 if be_armed else -sl_bps)
->>>>>>> ef14cb76
-            time_exit = held >= max_hold
+            if ex_mode == 'dynamic_atr':
+                hit_tp = pnl_bps >= tp_bps_cur
+                hit_sl = pnl_bps <= (0 if be_armed else -sl_bps_cur)
+            else:
+                hit_tp = pnl_bps >= tp_bps
+                hit_sl = pnl_bps <= (0 if be_armed else -sl_bps)
+            time_exit = (held >= max_hold)
+
             if hit_tp or hit_sl or time_exit or (held < min_hold and hit_sl):
                 trades.append({
                     "entry_idx": entry_idx, "exit_idx": i, "side": position,
                     "entry_px": entry_px, "exit_px": float(df['close'].iloc[i]),
-                    "pnl_bps": pnl_bps
+                    "pnl_bps": pnl_bps,
+                    "tp_bps": tp_bps_cur if ex_mode == 'dynamic_atr' else tp_bps,
+                    "sl_bps": sl_bps_cur if ex_mode == 'dynamic_atr' else sl_bps
                 })
                 position, entry_idx, entry_px = 0, -1, 0.0
                 dbg["decision"] = "exit"
             else:
                 dbg["decision"] = "hold"
-<<<<<<< HEAD
-            dbg["be_armed"] = bool(be_armed)
+
+        dbg["be_armed"] = bool(be_armed)
+        dbg["regime"] = str(regime[i])
         gating_dbg.append(dbg)
 
     # Metrics
     actual = np.sign(df['close'].shift(-1) - df['close']).fillna(0).values
     pred = np.sign(p_trend - 0.5)
-    tp = int(((pred==1)&(actual==1)).sum()); tn = int(((pred==-1)&(actual==-1)).sum())
-    fp = int(((pred==1)&(actual==-1)).sum()); fn = int(((pred==-1)&(actual==1)).sum())
-    denom = math.sqrt((tp+fp)*(tp+fn)*(tn+fp)*(tn+fn))
-    mcc = float((tp*tn - fp*fn)/denom) if denom>0 else 0.0
-
-    if trades:
-        pnl = np.array([t["pnl_bps"] for t in trades])
-        hit_rate = float((pnl>0).mean()) if len(pnl)>0 else 0.0
-=======
-
-        dbg["be_armed"] = bool(be_armed)
-        gating_dbg.append(dbg)
-
-    # --- Metrics ---
-    actual = np.sign(df['close'].shift(-1) - df['close']).fillna(0).values
-    pred = np.sign(p_trend - 0.5)
-    tp = int(((pred == 1) & (actual == 1)).sum()); tn = int(((pred == -1) & (actual == -1)).sum())
-    fp = int(((pred == 1) & (actual == -1)).sum()); fn = int(((pred == -1) & (actual == 1)).sum())
-    denom = math.sqrt((tp + fp) * (tp + fn) * (tn + fp) * (tn + fn))
-    mcc = float((tp * tn - fp * fn) / denom) if denom > 0 else 0.0
+    tp_ = int(((pred == 1) & (actual == 1)).sum()); tn_ = int(((pred == -1) & (actual == -1)).sum())
+    fp_ = int(((pred == 1) & (actual == -1)).sum()); fn_ = int(((pred == -1) & (actual == 1)).sum())
+    denom = math.sqrt((tp_ + fp_) * (tp_ + fn_) * (tn_ + fp_) * (tn_ + fn_))
+    mcc = float((tp_ * tn_ - fp_ * fn_) / denom) if denom > 0 else 0.0
 
     if trades:
         pnl = np.array([t["pnl_bps"] for t in trades])
         hit_rate = float((pnl > 0).mean()) if len(pnl) > 0 else 0.0
->>>>>>> ef14cb76
         summary = {"n_trades": int(len(trades)), "hit_rate": hit_rate, "mcc": mcc, "cum_pnl_bps": float(pnl.sum())}
     else:
         summary = {"n_trades": 0, "hit_rate": 0.0, "mcc": mcc, "cum_pnl_bps": 0.0}
@@ -498,12 +400,6 @@
     outdir.mkdir(parents=True, exist_ok=True)
 
     # trades
-<<<<<<< HEAD
-    with open(outdir/"trades.csv","w",newline="",encoding="utf-8") as f:
-        fn = list(trades[0].keys()) if trades else ["entry_idx","exit_idx","side","entry_px","exit_px","pnl_bps"]
-        w = csv.DictWriter(f, fieldnames=fn); w.writeheader()
-        for t in trades: w.writerow(t)
-=======
     with open(outdir / "trades.csv", "w", newline="", encoding="utf-8") as f:
         fn = list(trades[0].keys()) if trades else ["entry_idx", "exit_idx", "side", "entry_px", "exit_px", "pnl_bps"]
         w = csv.DictWriter(f, fieldnames=fn)
@@ -511,19 +407,15 @@
         for t in trades:
             w.writerow(t)
 
->>>>>>> ef14cb76
     # gating debug
     with open(outdir / "gating_debug.json", "w", encoding="utf-8") as f:
         json.dump(gating_dbg, f, ensure_ascii=False, indent=2)
 
     # preds_test (audit)
     audit = pd.DataFrame({tcol: df[tcol], "p_trend": p_trend, "ofi": df["ofi"], "macd_hist": macd_diff})
-<<<<<<< HEAD
-    audit.to_csv(outdir/"preds_test.csv", index=False)
-=======
-    audit.to_csv(outdir / "preds_test.csv", index=False)
-
->>>>>>> ef14cb76
+    with open(outdir / "preds_test.csv", "w", encoding="utf-8", newline="") as f:
+        audit.to_csv(f, index=False)
+
     # summary
     with open(outdir / "summary.json", "w", encoding="utf-8") as f:
         json.dump(summary, f, ensure_ascii=False, indent=2)
