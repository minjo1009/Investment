version: 2.1
name: crypto_min_conviction_v2
meta:
  author: researchV2
  updated_utc: fixed_for_runner
objectives:
  monthly_winrate_target: 0.70
  monthly_return_target: 3.0
  mcc_target: 0.70

contracts:
  data:
    timeframe: 1min
    timezone: UTC
    symbol: ETHUSDT
    required_columns: [timestamp, open, high, low, close, volume]
    optional_columns: [number_of_trades, taker_buy_base_asset_volume]
  metrics:
    must_compute: [mcc, hit_rate, pnl]
    report_files: [out/summary.json]

components:
  signal:
    macd:
      fast: 12
      slow: 26
      denoise: true
    signal: 9      # <-- required key at components.signal.signal
    smoothing: { ema_span: 0 }
    weights: { macd: 0.6, ofi: 0.4 }
  regime:
    atr: { n: 14, z_trend_min: 0.5 }
  structure:
    rolling_balance_avoid: { win_min: 60, tr_pctl_max: 25 }
  orderflow:
<<<<<<< HEAD
    ofi_align: { lookback: 12, z_min: 0.30 }
=======
    ofi_align: { lookback: 12 }
>>>>>>> b268bf12
  gating:
    calibration:
      method: isotonic
      target_pop: 0.72
      p_thr: { trend: 0.82, range: 0.86 }
    conviction:
      persistence: { m: 5, k: 3 }
      ev_gate:
        mode: probability
<<<<<<< HEAD
        ev_margin_bps: 6
        delta_p_min: 0.02
=======
        ev_margin_bps: 3
>>>>>>> b268bf12
      hysteresis: { thr_entry: 0.88, thr_exit: 0.82 }
      reentry_reset: { swing_lookback: 10, require_break_of_extreme: true }
  exits:
    mode: dynamic_atr
    atr:
      n: 14
      tp_mult: { trend: 2.5, range: 1.2 }
      sl_mult: { trend: 1.0, range: 1.0 }
      cap_bps: { tp_min: 20, tp_max: 180, sl_min: 10, sl_max: 90 }
    min_hold: 8
    max_hold: 60
    breakeven_bps: 7
  sizing:
    position_fraction: 1.0
    leverage_max: 3
  costs:
    fee_bps_per_side: 5
    slippage_bps_per_side: 2
    funding_bps_estimate: 0.5

ops:
  dynamic_tod_block: { lookback_days: 30, vol_pctl: 20 }

artifacts:
  must_produce:
    - out/summary.json
    - out/gating_debug.json
    - out/preds_test.csv
    - out/trades.csv<|MERGE_RESOLUTION|>--- conflicted
+++ resolved
@@ -1,84 +1,87 @@
-version: 2.1
-name: crypto_min_conviction_v2
-meta:
-  author: researchV2
-  updated_utc: fixed_for_runner
-objectives:
-  monthly_winrate_target: 0.70
-  monthly_return_target: 3.0
-  mcc_target: 0.70
-
-contracts:
-  data:
-    timeframe: 1min
-    timezone: UTC
-    symbol: ETHUSDT
-    required_columns: [timestamp, open, high, low, close, volume]
-    optional_columns: [number_of_trades, taker_buy_base_asset_volume]
-  metrics:
-    must_compute: [mcc, hit_rate, pnl]
-    report_files: [out/summary.json]
-
-components:
-  signal:
-    macd:
-      fast: 12
-      slow: 26
-      denoise: true
-    signal: 9      # <-- required key at components.signal.signal
-    smoothing: { ema_span: 0 }
-    weights: { macd: 0.6, ofi: 0.4 }
-  regime:
-    atr: { n: 14, z_trend_min: 0.5 }
-  structure:
-    rolling_balance_avoid: { win_min: 60, tr_pctl_max: 25 }
-  orderflow:
-<<<<<<< HEAD
-    ofi_align: { lookback: 12, z_min: 0.30 }
-=======
-    ofi_align: { lookback: 12 }
->>>>>>> b268bf12
-  gating:
-    calibration:
-      method: isotonic
-      target_pop: 0.72
-      p_thr: { trend: 0.82, range: 0.86 }
-    conviction:
-      persistence: { m: 5, k: 3 }
-      ev_gate:
-        mode: probability
-<<<<<<< HEAD
-        ev_margin_bps: 6
-        delta_p_min: 0.02
-=======
-        ev_margin_bps: 3
->>>>>>> b268bf12
-      hysteresis: { thr_entry: 0.88, thr_exit: 0.82 }
-      reentry_reset: { swing_lookback: 10, require_break_of_extreme: true }
-  exits:
-    mode: dynamic_atr
-    atr:
-      n: 14
-      tp_mult: { trend: 2.5, range: 1.2 }
-      sl_mult: { trend: 1.0, range: 1.0 }
-      cap_bps: { tp_min: 20, tp_max: 180, sl_min: 10, sl_max: 90 }
-    min_hold: 8
-    max_hold: 60
-    breakeven_bps: 7
-  sizing:
-    position_fraction: 1.0
-    leverage_max: 3
-  costs:
-    fee_bps_per_side: 5
-    slippage_bps_per_side: 2
-    funding_bps_estimate: 0.5
-
-ops:
-  dynamic_tod_block: { lookback_days: 30, vol_pctl: 20 }
-
-artifacts:
-  must_produce:
-    - out/summary.json
-    - out/gating_debug.json
-    - out/preds_test.csv
-    - out/trades.csv+ (cd "$(git rev-parse --show-toplevel)" && git apply --3way <<'EOF' 
+diff --git a/specs/strategy_v2_spec.yml b/specs/strategy_v2_spec.yml
+index 54d037131a4534197ecc664f8387335385ad0d02..da22b564bf0d699e93eb5cca5fb5bee8f55ece2c 100644
+--- a/specs/strategy_v2_spec.yml
++++ b/specs/strategy_v2_spec.yml
+@@ -4,64 +4,73 @@ meta:
+   author: researchV2
+   updated_utc: fixed_for_runner
+ objectives:
+   monthly_winrate_target: 0.70
+   monthly_return_target: 3.0
+   mcc_target: 0.70
+ 
+ contracts:
+   data:
+     timeframe: 1min
+     timezone: UTC
+     symbol: ETHUSDT
+     required_columns: [timestamp, open, high, low, close, volume]
+     optional_columns: [number_of_trades, taker_buy_base_asset_volume]
+   metrics:
+     must_compute: [mcc, hit_rate, pnl]
+     report_files: [out/summary.json]
+ 
+ components:
+   signal:
+     macd:
+       fast: 12
+       slow: 26
+       denoise: true
+     signal: 9      # <-- required key at components.signal.signal
++    smoothing: { ema_span: 0 }
++    weights: { macd: 0.6, ofi: 0.4 }
+   regime:
+     atr: { n: 14, z_trend_min: 0.5 }
+   structure:
+     rolling_balance_avoid: { win_min: 60, tr_pctl_max: 25 }
+   orderflow:
+-    ofi_align: { lookback: 5 }
++    ofi_align: { lookback: 12, z_min: 0.30 }
+   gating:
+     calibration:
+       method: isotonic
+       target_pop: 0.72
+-      p_thr: { trend: 0.86, range: 0.90 }
++      p_thr: { trend: 0.82, range: 0.86 }
+     conviction:
+       persistence: { m: 5, k: 3 }
+-      ev_gate: { alpha_cost: 2.0 }
++      ev_gate:
++        mode: probability
++        ev_margin_bps: 6
++        delta_p_min: 0.02
+       hysteresis: { thr_entry: 0.88, thr_exit: 0.82 }
+       reentry_reset: { swing_lookback: 10, require_break_of_extreme: true }
+   exits:
++    mode: dynamic_atr
++    atr:
++      n: 14
++      tp_mult: { trend: 2.5, range: 1.2 }
++      sl_mult: { trend: 1.0, range: 1.0 }
++      cap_bps: { tp_min: 20, tp_max: 180, sl_min: 10, sl_max: 90 }
+     min_hold: 8
+     max_hold: 60
+     breakeven_bps: 7
+-    tp_bps: 38
+-    sl_bps: 22
+   sizing:
+     position_fraction: 1.0
+     leverage_max: 3
+   costs:
+     fee_bps_per_side: 5
+     slippage_bps_per_side: 2
+     funding_bps_estimate: 0.5
+ 
+ ops:
+   dynamic_tod_block: { lookback_days: 30, vol_pctl: 20 }
+ 
+ artifacts:
+   must_produce:
+     - out/summary.json
+     - out/gating_debug.json
+     - out/preds_test.csv
+     - out/trades.csv
+ 
+EOF
+)